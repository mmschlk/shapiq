--- conflicted
+++ resolved
@@ -390,7 +390,6 @@
     return get_california_housing_random_forest()
 
 
-<<<<<<< HEAD
 def get_california_housing_svr() -> SVR:
     """Return a SVR model trained on the California housing dataset."""
     from .data import get_california_housing_train_test_explain
@@ -405,7 +404,8 @@
 def california_housing_svr_model() -> SVR:
     """Return a SVR model trained on the California housing dataset."""
     return get_california_housing_svr()
-=======
+
+
 @pytest.fixture
 def dummy_model() -> Callable[[np.ndarray[Any, Any]], np.ndarray[Any, Any]]:
     """Defines a simple placeholder model for testing."""
@@ -413,5 +413,4 @@
     def predict(x: np.ndarray[Any, Any]) -> np.ndarray[Any, Any]:
         return np.asarray(np.sum(x, axis=-1), dtype=float)
 
-    return predict
->>>>>>> 830c6bc2
+    return predict