"""This test module contains all tests for the explanation plot functions."""

from __future__ import annotations

import matplotlib.pyplot as plt
import networkx as nx
import numpy as np
import pytest
from PIL import Image

from shapiq.plot import si_graph_plot


@pytest.mark.parametrize("draw_threshold", [0.0, 0.5])
@pytest.mark.parametrize("compactness", [0.0, 1.0, 10.0])
@pytest.mark.parametrize("n_interactions", [3, None])
def test_si_graph_plot(
    draw_threshold,
    compactness,
    n_interactions,
    example_values,
):
    """Tests the explanation_graph_plot function."""
<<<<<<< HEAD

=======
    example_values = InteractionValues(
        n_players=4,
        values=np.array(
            [
                0.0,  # ()
                -0.2,  # (1)
                0.2,  # (2)
                0.2,  # (3)
                -0.1,  # (4)
                0.2,  # (1, 2)
                -0.2,  # (1, 3)
                0.2,  # (1, 4)
                0.2,  # (2, 3)
                -0.2,  # (2, 4)
                0.2,  # (3, 4)
                0.4,  # (1, 2, 3)
                0.0,  # (1, 2, 4)
                0.0,  # (1, 3, 4)
                0.0,  # (2, 3, 4)
                -0.1,  # (1, 2, 3, 4)
            ],
            dtype=float,
        ),
        index="k-SII",
        interaction_lookup={
            (): 0,
            (1,): 1,
            (2,): 2,
            (3,): 3,
            (4,): 4,
            (1, 2): 5,
            (1, 3): 6,
            (1, 4): 7,
            (2, 3): 8,
            (2, 4): 9,
            (3, 4): 10,
            (1, 2, 3): 11,
            (1, 2, 4): 12,
            (1, 3, 4): 13,
            (2, 3, 4): 14,
            (1, 2, 3, 4): 15,
        },
        baseline_value=0,
        min_order=0,
        max_order=4,
    )
>>>>>>> 3f843593
    graph_tuple = [(1, 2), (2, 3), (3, 4), (2, 4), (1, 4)]

    # test without graph and from interaction values
    fig, ax = example_values.plot_si_graph(show=False)
    assert isinstance(fig, plt.Figure)
    assert isinstance(ax, plt.Axes)
    plt.close(fig)

    fig, ax = si_graph_plot(
        example_values,
        graph=graph_tuple,
        random_seed=1,
        size_factor=0.7,
        draw_threshold=draw_threshold,
        plot_explanation=True,
        n_interactions=n_interactions,
        compactness=compactness,
        show=False,
    )
    assert isinstance(fig, plt.Figure)
    assert isinstance(ax, plt.Axes)

    fig, ax = si_graph_plot(
        example_values,
        graph=graph_tuple,
        random_seed=1,
        size_factor=0.7,
        draw_threshold=draw_threshold,
        plot_explanation=False,
        n_interactions=n_interactions,
        compactness=compactness,
        show=False,
    )
    assert isinstance(fig, plt.Figure)
    assert isinstance(ax, plt.Axes)

    edges = nx.Graph()
    edges.add_edges_from([(1, 2), (2, 3), (3, 4), (2, 4), (1, 4)])
    pos = nx.spring_layout(edges, seed=1)

    fig, ax = si_graph_plot(
        example_values,
        graph=edges,
        random_seed=1,
        size_factor=0.7,
        draw_threshold=draw_threshold,
        plot_explanation=True,
        n_interactions=n_interactions,
        compactness=compactness,
        feature_names=["A", "B", "C", "D"],
        show=False,
    )

    assert isinstance(fig, plt.Figure)
    assert isinstance(ax, plt.Axes)
    plt.close(fig)

    # different parameters
    fig, ax = si_graph_plot(
        example_values,
        graph=edges,
        pos=pos,
        random_seed=1,
        draw_threshold=draw_threshold,
        plot_explanation=True,
        n_interactions=n_interactions,
        adjust_node_pos=True,
        interaction_direction="positive",
        min_max_interactions=(-0.5, 0.5),
        show=False,
    )

    assert isinstance(fig, plt.Figure)
    assert isinstance(ax, plt.Axes)
    plt.close(fig)

    fig, ax = si_graph_plot(
        example_values,
        graph=graph_tuple,
        pos=pos,
        random_seed=1,
        draw_threshold=draw_threshold,
        plot_explanation=True,
        n_interactions=n_interactions,
        adjust_node_pos=True,
        interaction_direction="negative",
        min_max_interactions=(-0.5, 0.5),
        feature_names=["A", "B", "C", "D"],
        show=False,
    )

    assert isinstance(fig, plt.Figure)
    assert isinstance(ax, plt.Axes)
    plt.close(fig)


def test_feature_imgs(example_values):
    random_img = np.random.randint(0, 256, (128, 128, 3), dtype=np.uint8)
    img = Image.fromarray(random_img)

    n = 7
    img_list = [img for _ in range(n)]
    fig, ax = example_values.plot_si_graph(
        feature_image_patches=img_list,
        show=False,
    )
    assert isinstance(fig, plt.Figure)
    assert isinstance(ax, plt.Axes)

    img_dict = {index: img_list[index] for index in range(n)}
    graph = [(i, i + 1) for i in range(n - 1)]
    graph.append((n - 1, 0))
    fig, ax = example_values.plot_si_graph(
        feature_image_patches=img_dict,
        show=False,
        # graph=graph,
        # plot_original_nodes = True,
    )
    assert isinstance(fig, plt.Figure)
    assert isinstance(ax, plt.Axes)


def test_feature_names(example_values):
    feature_names_list = ["A", "B", "C", "D"]
    feature_names = {index + 1: feature_names_list[index] for index in range(4)}
    fig, ax = example_values.plot_si_graph(feature_names=feature_names, show=False)
    assert isinstance(fig, plt.Figure)
    assert isinstance(ax, plt.Axes)

def test_legend(example_values):
    from shapiq.plot.si_graph import get_legend
    fig, ax = example_values.plot_si_graph(
        show=False,
    )
    get_legend(ax)
    plt.show()
    assert isinstance(fig, plt.Figure)
    assert isinstance(ax, plt.Axes)

def test_param_changes(example_values):
    for random_seed in [1, 42, 103, 98099]:
        example_values.plot_si_graph(
            show=True,
            random_seed=random_seed,
        )<|MERGE_RESOLUTION|>--- conflicted
+++ resolved
@@ -21,56 +21,7 @@
     example_values,
 ):
     """Tests the explanation_graph_plot function."""
-<<<<<<< HEAD
 
-=======
-    example_values = InteractionValues(
-        n_players=4,
-        values=np.array(
-            [
-                0.0,  # ()
-                -0.2,  # (1)
-                0.2,  # (2)
-                0.2,  # (3)
-                -0.1,  # (4)
-                0.2,  # (1, 2)
-                -0.2,  # (1, 3)
-                0.2,  # (1, 4)
-                0.2,  # (2, 3)
-                -0.2,  # (2, 4)
-                0.2,  # (3, 4)
-                0.4,  # (1, 2, 3)
-                0.0,  # (1, 2, 4)
-                0.0,  # (1, 3, 4)
-                0.0,  # (2, 3, 4)
-                -0.1,  # (1, 2, 3, 4)
-            ],
-            dtype=float,
-        ),
-        index="k-SII",
-        interaction_lookup={
-            (): 0,
-            (1,): 1,
-            (2,): 2,
-            (3,): 3,
-            (4,): 4,
-            (1, 2): 5,
-            (1, 3): 6,
-            (1, 4): 7,
-            (2, 3): 8,
-            (2, 4): 9,
-            (3, 4): 10,
-            (1, 2, 3): 11,
-            (1, 2, 4): 12,
-            (1, 3, 4): 13,
-            (2, 3, 4): 14,
-            (1, 2, 3, 4): 15,
-        },
-        baseline_value=0,
-        min_order=0,
-        max_order=4,
-    )
->>>>>>> 3f843593
     graph_tuple = [(1, 2), (2, 3), (3, 4), (2, 4), (1, 4)]
 
     # test without graph and from interaction values
@@ -186,8 +137,6 @@
     fig, ax = example_values.plot_si_graph(
         feature_image_patches=img_dict,
         show=False,
-        # graph=graph,
-        # plot_original_nodes = True,
     )
     assert isinstance(fig, plt.Figure)
     assert isinstance(ax, plt.Axes)
@@ -200,8 +149,10 @@
     assert isinstance(fig, plt.Figure)
     assert isinstance(ax, plt.Axes)
 
+
 def test_legend(example_values):
     from shapiq.plot.si_graph import get_legend
+
     fig, ax = example_values.plot_si_graph(
         show=False,
     )
@@ -210,6 +161,7 @@
     assert isinstance(fig, plt.Figure)
     assert isinstance(ax, plt.Axes)
 
+
 def test_param_changes(example_values):
     for random_seed in [1, 42, 103, 98099]:
         example_values.plot_si_graph(
