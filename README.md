
---
**NOTE:**

`shapiq` is still in an alpha stage and under active development. The [initial release](https://github.com/mmschlk/shapiq/milestone/1) is scheduled to be May 31st.

---

<p align="center">
  <img height="250px" src="docs/source/_static/logo_shapiq_light.svg" alt="shapiq_logo"/>
</p>

[![License](https://img.shields.io/badge/License-MIT-brightgreen.svg)](https://opensource.org/licenses/MIT)
[![Coverage Status](https://coveralls.io/repos/github/mmschlk/shapiq/badge.svg?branch=main)](https://coveralls.io/github/mmschlk/shapiq?branch=main)
[![Tests](https://github.com/mmschlk/shapiq/actions/workflows/unit-tests.yml/badge.svg)](https://github.com/mmschlk/shapiq/actions/workflows/unit-tests.yml)
[![Read the Docs](https://readthedocs.org/projects/shapiq/badge/?version=latest)](https://shapiq.readthedocs.io/en/latest/?badge=latest)

[![PyPI Version](https://img.shields.io/pypi/pyversions/shapiq.svg)](https://pypi.org/project/shapiq)
[![PyPI status](https://img.shields.io/pypi/status/shapiq.svg?color=blue)](https://pypi.org/project/shapiq)
[![PePy](https://static.pepy.tech/badge/shapiq?style=flat-square)](https://pepy.tech/project/shapiq)
[![Code Style](https://img.shields.io/badge/code%20style-black-000000.svg)](https://github.com/psf/black)

# shapiq: Shapley Interactions for Machine Learning
> An interaction may speak more than a thousand main effects.

Shapley Interaction Quantification (`shapiq`) is a Python package for (1) approximating any-order Shapley interactions, (2) benchmarking game-theoretical algorithms for machine learning, (3) explaining feature interactions of model predictions. `shapiq` extends the well-known [shap](https://github.com/shap/shap) package for both researchers working on game theory in machine learning, as well as the end-users explaining models. SHAP-IQ extends indivdual Shapley values by quantifying the **synergy** effect between entities (aka **players** in the jargon of game theory) like explanatory features, data points, or weak learners in ensemble models. Synergies between players give a more comprehensive view of machine learning models.

# 🛠️ Install
`shapiq` is intended to work with **Python 3.9 and above**. Installation can be done via `pip`:

```sh
pip install shapiq
```

# ⭐ Quickstart
You can use `shapiq` in different ways. If you have a trained model you can rely on the `shapiq.explainer` classes.
If you are interested in the underlying game theoretic algorithms, then check out the `shapiq.approximator` modules.
You can also plot and visualize your interaction scores with `shapiq.plot`.

## 📈 Compute k-SII values

Explain your models with Shapley interaction values like the k-SII values:

```python
import shapiq
# load data
X, y = shapiq.load_california_housing(to_numpy=True)
# train a model
from sklearn.ensemble import RandomForestRegressor
model = RandomForestRegressor(n_estimators=50, random_state=42)
model.fit(X, y)
# explain with k-SII interaction scores
explainer = shapiq.TabularExplainer(
    model=model,
    data=X,
    index="k-SII",
    max_order=2
)
interaction_values = explainer.explain(X[0], budget=256)

print(interaction_values)
>> InteractionValues(
>>    index=k-SII, max_order=2, min_order=0, estimated=False,
>>    estimation_budget=256, n_players=8, baseline_value=0.86628,
>>    Top 10 interactions:
>>        (0,): 3.58948354047   # main effect for feature 0
>>        (7,): 1.61175123142
>>        (0, 1): 0.208496403   # interaction for features 0 & 1
>>        (5,): 0.20069311333
>>        (2,): 0.17536356571
>>        (0, 5): -0.09740194
>>        (0, 3): -0.12671954
>>        (0, 6): -0.21245009
>>        (6, 7): -0.34294075
>>        (0, 7): -1.15889485
>> )
```

## 📊 Visualize your Interactions

One handy way of visualizing interaction scores (up to order 2) are network plots.
You can see an example of such a plot below.
The nodes represent **attribution** scores and the edges represent the **interactions**.
The strength and size of the nodes and edges are proportional to the absolute value of the
attribution scores and interaction scores, respectively.

```python
shapiq.network_plot(
    first_order_values=interaction_values.get_n_order_values(1),
    second_order_values=interaction_values.get_n_order_values(2)
)
```

The pseudo-code above can produce the following plot (here also an image is added):

<p align="center">
  <img width="400px" src="docs/source/_static/network_example.png" alt="network_plot_example">
</p>

## 📖 Documentation
The documentation for ``shapiq`` can be found [here](https://shapiq.readthedocs.io/en/latest/).

## 💬 Citation

<<<<<<< HEAD
If you **ejnoy** `shapiq` consider starring ⭐ the repository. If you **really enjoy** the package or it has been useful to you, and you would like to cite it in a scientific publication, please refer to our [paper](https://openreview.net/forum?id=IEMLNF4gK4):
=======
If you **enjoy** `shapiq` consider starring ⭐ the repository. If you **really enjoy** the package or it has been useful to you, and you would like to cite it in a scientific publication, please refer to the [paper](https://openreview.net/forum?id=IEMLNF4gK4) accepted at NeurIPS'23:
>>>>>>> 948f7eed

```bibtex
@inproceedings{shapiq,
  title        = {{SHAP-IQ}: Unified approximation of any-order Shapley interactions},
  author       = {Fabian Fumagalli and
                  Maximilian Muschalik and
                  Patrick Kolpaczki and
                  Eyke H{\"{u}}llermeier and
                  Barbara Hammer},
  booktitle    = {NeurIPS},
  year         = {2023}
}
```<|MERGE_RESOLUTION|>--- conflicted
+++ resolved
@@ -102,11 +102,8 @@
 
 ## 💬 Citation
 
-<<<<<<< HEAD
-If you **ejnoy** `shapiq` consider starring ⭐ the repository. If you **really enjoy** the package or it has been useful to you, and you would like to cite it in a scientific publication, please refer to our [paper](https://openreview.net/forum?id=IEMLNF4gK4):
-=======
-If you **enjoy** `shapiq` consider starring ⭐ the repository. If you **really enjoy** the package or it has been useful to you, and you would like to cite it in a scientific publication, please refer to the [paper](https://openreview.net/forum?id=IEMLNF4gK4) accepted at NeurIPS'23:
->>>>>>> 948f7eed
+If you **enjoy** `shapiq` consider starring ⭐ the repository. If you **really enjoy** the package or it has been useful to you, and you would like to cite it in a scientific publication, please refer to our [paper](https://openreview.net/forum?id=IEMLNF4gK4):
+
 
 ```bibtex
 @inproceedings{shapiq,
