--- conflicted
+++ resolved
@@ -29,15 +29,12 @@
 
 ### Removed Features
 - removes the ability to load `InteractionValues` from pickle files. This is now deprecated and will be removed in the next release. Use `InteractionValues.save(..., as_json=True)` to save interaction values as JSON files instead. [#413](https://github.com/mmschlk/shapiq/issues/413)
-<<<<<<< HEAD
 - removes `coalition_lookup` and `value_storage` properties from `shapiq.Game` since the seperated view on game values and coalitions they belong to is now outdated. Use the `shapiq.Game.game_values` dictionary instead. [#430](https://github.com/mmschlk/shapiq/pull/430)
-=======
 
 ## v1.3.2 (2025-10-14)
 
 ### Hotfix
 Removes `overrides` import in tabular explainer, which is not part of the package dependencies resulting in an ImportError when importing `shapiq`. [#436](https://github.com/mmschlk/shapiq/issues/436)
->>>>>>> baa03187
 
 ## v1.3.1 (2025-07-11)
 
