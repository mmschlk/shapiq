# Changelog

## Development

<<<<<<< HEAD
### Introducing ProductKernelExplainer

The ProductKernelExplainer is a new model-specific explanation method for Product Kernel based machine learning model, such as  Gaussian Processes or Support Vector Machines.

For further details refer to:  https://arxiv.org/abs/2505.16516

=======
### Shapiq Statically Typechecked [#430](https://github.com/mmschlk/shapiq/pull/430)
We have introduced static type checking to `shapiq` using [Pyright](https://github.com/microsoft/pyright), and integrated it into our `pre-commit` hooks.
This ensures that type inconsistencies are caught early during development, improving code quality and maintainability.
Developers will now benefit from immediate feedback on type errors, making the codebase more robust and reliable as it evolves.
>>>>>>> 193f1a9e

### Separation of `shapiq` into `shapiq`, `shapiq_games`, and `shapiq-benchmark`

We have begun the process of modularizing the `shapiq` package by splitting it into three distinct packages: `shapiq`, `shapiq_games`, and `shapiq-benchmark`.

- The `shapiq` package now serves as the core library. It contains the main functionality, including approximators, explainers, computation routines, interaction value logic, and plotting utilities.
- The new `shapiq_games` package includes examples and utilities for defining custom cooperative games using the `shapiq.Game` API. Although it lives in the same repository as `shapiq`, it is designed to be installable and usable as a standalone package. Internally, its source code is available via the `shapiq_games` submodule. Dependencies for this package can be managed via extras (e.g., `uv pip install shapiq[games]`) or by installing `shapiq_games` directly.
- The `shapiq-benchmark` package is hosted in a separate repository and is intended for conducting benchmarks. It builds on top of both `shapiq` and `shapiq_games`, and includes benchmarking utilities, datasets, and game configurations for evaluating the performance of different approximators and explainers. It can be installed via `pip install shapiq-benchmark`.

This restructuring aims to improve maintainability and development scalability. The core `shapiq` package will continue to receive the majority of updates and enhancements, and keeping it streamlined ensures better focus and usability. Meanwhile, separating games and benchmarking functionality allows these components to evolve more independently while maintaining compatibility through clearly defined dependencies.

### Maintenance and Development
- refactored the `shapiq.Games` and `shapiq.InteractionValues` API by adding an interactions and game_values dictionary as the main data structure to store the interaction scores and game values. This allows for more efficient storage and retrieval of interaction values and game values, as well as easier manipulation of the data. [#419](https://github.com/mmschlk/shapiq/pull/419)
- addition and subtraction of InteractionValues objects (via `shapiq.InteractionValues.__add__`) now also works for different indices, which will raise a warning and will return a new InteractionValues object with the index set of the first. [#422](https://github.com/mmschlk/shapiq/pull/422)

### Docs
- added an example notebook for `InteractionValues`, highlighting *Initialization*, *Modification*, *Visualization* and *Save and Loading*.

### Bugfixes
- fixes a bug where RegressionFBII approximator was throwing an error when the index was `'BV'` or `'FBII'`.[#420](https://github.com/mmschlk/shapiq/pull/420)

### Removed Features
- removes the ability to load `InteractionValues` from pickle files. This is now deprecated and will be removed in the next release. Use `InteractionValues.save(..., as_json=True)` to save interaction values as JSON files instead. [#413](https://github.com/mmschlk/shapiq/issues/413)
- removes `coalition_lookup` and `value_storage` properties from `shapiq.Game` since the seperated view on game values and coalitions they belong to is now outdated. Use the `shapiq.Game.game_values` dictionary instead. [#430](https://github.com/mmschlk/shapiq/pull/430)

## v1.3.2 (2025-10-14)

### Hotfix
Removes `overrides` import in tabular explainer, which is not part of the package dependencies resulting in an ImportError when importing `shapiq`. [#436](https://github.com/mmschlk/shapiq/issues/436)

## v1.3.1 (2025-07-11)

### New Features
- adds the `shapiq.plot.beesvarm_plot()` function to shapiq. The beeswarm plot was extended to also support interactions of features. Beeswarm plots are useful in visualizing dependencies between feature values. The beeswarm plot was adapted from the SHAP library by sub-dividing the y-axis for each interaction term. [#399](https://github.com/mmschlk/shapiq/issues/399)
- adds JSON support to `InteractionValues` and `Game` objects, allowing for easy serialization and deserialization of interaction values and game objects [#412](https://github.com/mmschlk/shapiq/pull/412) usage of `pickle` is now deprecated. This change allows us to revamp the data structures in the future and offers more flexibility.

### Testing, Code-Quality and Documentation
- adds a testing suite for testing deprecations in `tests/tests_deprecations/` which allows for easier deprecation managment and tracking of deprecated features [#412](https://github.com/mmschlk/shapiq/pull/412)

## Deprecated
- The `Game(path_to_values=...)` constructor is now deprecated and will be removed in version 1.4.0. Use `Game.load(...)` or `Game().load_values(...)` instead.
- Saving and loading `InteactionValues` via `InteractionValues.save(..., as_pickle=True)` and `InteractionValues.save(..., as_npz=True)` is now deprecated and will be removed in version 1.4.0. Use `InteractionValues.save(...)` to save as json.

## v1.3.0 (2025-06-17)

### Highlights
- `shapiq.SPEX` (Sparse Exact) approximator for efficient computation of sparse interaction values for really large models and games. Paper: [SPEX: Scaling Feature Interaction Explanations for LLMs](https://arxiv.org/abs/2502.13870)
- `shapiq.AgnosticExplainer` a generic explainer that works for any value function or `shapiq.Game` object, allowing for more flexibility in explainers.
- prettier graph-based plots via `shapiq.si_graph_plot()` and `shapiq.network_plot()`, which now use the same backend for more flexibility and easier maintenance.

### New Features
- adds the SPEX (Sparse Exact) module in `approximator.sparse` for efficient computation of sparse interaction values [#379](https://github.com/mmschlk/shapiq/pull/379)
- adds `shapiq.AgnosticExplainer` which is a generic explainer that can be used for any value function or `shapiq.Game` object. This allows for more flexibility in the explainers. [#100](https://github.com/mmschlk/shapiq/issues/100), [#395](https://github.com/mmschlk/shapiq/pull/395)
- changes `budget` to be a mandatory parameter given to the `TabularExplainer.explain()` method [#355](https://github.com/mmschlk/shapiq/pull/356)
- changes logic of `InteractionValues.get_n_order()` function to be callable with **either** the `order: int` parameter and optional assignment of `min_order: int` and `max_order: int` parameters **or** with the min/max order parameters [#372](https://github.com/mmschlk/shapiq/pull/372)
- renamed `min_percentage` parameter in the force plot to `contribution_threshold` to better reflect its purpose [#391](https://github.com/mmschlk/shapiq/pull/391)
- adds ``verbose`` parameter to the ``Explainer``'s ``explain_X()`` method to control weather a progress bar is shown or not which is defaulted to ``False``. [#391](https://github.com/mmschlk/shapiq/pull/391)
- made `InteractionValues.get_n_order()` and `InteractionValues.get_n_order_values()` function more efficient by iterating over the stored interactions and not over the powerset of all potential interactions, which made the function not usable for higher player counts (models with many features, and results obtained from `TreeExplainer`). Note, this change does not really help `get_n_order_values()` as it still needs to create a numpy array of shape `n_players` times `order` [#372](https://github.com/mmschlk/shapiq/pull/372)
- streamlined the ``network_plot()`` plot function to use the ``si_graph_plot()`` as its backend function. This allows for more flexibility in the plot function and makes it easier to use the same code for different purposes. In addition, the ``si_graph_plot`` was modified to make plotting more easy and allow for more flexibility with new parameters. [#349](https://github.com/mmschlk/shapiq/pull/349)
- adds `Game.compute()` method to the `shapiq.Game` class to compute game values without changing the state of the game object. The compute method also introduces a `shapiq.utils.sets.generate_interaction_lookup_from_coalitions()` utility method which creates an interaction lookup dict from an array of coalitions. [#397](https://github.com/mmschlk/shapiq/pull/397)
- streamlines the creation of network plots and graph plots which now uses the same backend. The network plot via `shapiq.network_plot()` or `InteractionValues.plot_network()` is now a special case of the `shapiq.si_graph_plot()` and `InteractionValues.plot_si_graph()`. This allows to create more beautiful plots and easier maintenance in the future. [#349](https://github.com/mmschlk/shapiq/pull/349)

### Testing, Code-Quality and Documentation
- activates ``"ALL"`` rules in ``ruff-format`` configuration to enforce stricter code quality checks and addressed around 500 (not automatically solvable) issues in the code base. [#391](https://github.com/mmschlk/shapiq/pull/391)
- improved the testing environment by adding a new fixture module containing mock `InteractionValues` objects to be used in the tests. This allows for more efficient and cleaner tests, as well as easier debugging of the tests  [#372](https://github.com/mmschlk/shapiq/pull/372)
- removed check and error message if the ``index`` parameter is not in the list of available indices in the ``TabularExplainer`` since the type hints were replaced by Literals [#391](https://github.com/mmschlk/shapiq/pull/391)
- removed multiple instances where ``shapiq`` tests if some approximators/explainers can be instantiated with certain indices or not in favor of using Literals in the ``__init__`` method of the approximator classes. This allows for better type hinting and IDE support, as well as cleaner code. [#391](https://github.com/mmschlk/shapiq/pull/391)
- Added documentation for all public modules, classes, and functions in the code base to improve the documentation quality and make it easier to understand how to use the package. [#391](https://github.com/mmschlk/shapiq/pull/391)
- suppress a ``RuntimeWarning`` in ``Regression`` approximators ``solve_regression()``method when the solver is not able to find good interim solutions for the regression problem.
- refactors the tests into ``tests_unit/`` and ``tests_integration/`` to better separate unit tests from integration tests. [#395](https://github.com/mmschlk/shapiq/pull/395)
- adds new integration tests in ``tests/tests_integration/test_explainer_california_housing`` which compares the different explainers against ground-truth interaction values computed by ``shapiq.ExactComputer`` and interaction values stored on [disk](https://github.com/mmschlk/shapiq/tree/main/tests/data/interaction_values/california_housing) as a form of regression test. This test should help finding bugs in the future when the approximators, explainers, or exact computation are changed. [#395](https://github.com/mmschlk/shapiq/pull/395)

### Bug Fixes
- fixed a bug in the `shapiq.waterfall_plot` function that caused the plot to not display correctly resulting in cutoff y_ticks. Additionally, the file was renamed from `watefall.py` to `waterfall.py` to match the function name [#377](https://github.com/mmschlk/shapiq/pull/377)
- fixes a bug with `TabPFNExplainer`, where the model was not able to be used for predictions after it was explained. This was due to the model being fitted on a subset of features, which caused inconsistencies in the model's predictions after explanation. The fix includes that after each call to the `TabPFNImputer.value_function`, the tabpfn model is fitted on the whole dataset (without omitting features). This means that the original model can be used for predictions after it has been explained. [#396](https://github.com/mmschlk/shapiq/issues/396).
- fixed a bug in computing `BII` or `BV` indices with `shapiq.approximator.MonteCarlo` approximators (affecting `SHAP-IQ`, `SVARM` and `SVARM-IQ`). All orders of BII should now be computed correctly. [#395](https://github.com/mmschlk/shapiq/pull/395)

## v1.2.3 (2025-03-24)
- substantially improves the runtime of all `Regression` approximators by a) a faster pre-computation of the regression matrices and b) a faster computation of the weighted least squares regression [#340](https://github.com/mmschlk/shapiq/issues/340)
- removes `sample_replacements` parameter from `MarginalImputer` and removes the DeprecationWarning for it
- adds a trivial computation to `TreeSHAP-IQ` for trees that use only one feature in the tree (this works for decision stumps or trees splitting on only one feature multiple times). In such trees, the computation is trivial as the whole effect of $\nu(N) - \nu(\emptyset)$ is all on the main effect of the single feature and there is no interaction effect. This expands on the fix in v1.2.1 [#286](https://github.com/mmschlk/shapiq/issues/286).
- fixes a bug with xgboost where feature names where trees that did not contain all features would lead `TreeExplainer` to fail
- fixes a bug with `stacked_bar_plot` where the higher order interactions were inflated by the lower order interactions, thus wrongly showing the higher order interactions as higher than they are
- fixes a bug where `InteractionValues.get_subset()` returns a faulty `coalition_lookup` dictionary pointing to indices outside the subset of players [#336](https://github.com/mmschlk/shapiq/issues/336)
- updates default value of `TreeExplainer`'s `min_order` parameter from 1 to 0 to include the baseline value in the interaction values as per default
- adds the `RegressionFBII` approximator to estimate Faithful Banzhaf interactions via least squares regression [#333](https://github.com/mmschlk/shapiq/pull/333). Additionally, FBII support was introduced in TabularExplainer and MonteCarlo-Approximator.
- adds a `RandomGame` class as part of `shapiq.games.benchmark` which always returns a random vector of integers between 0 and 100.

## v1.2.2 (2025-03-11)
- changes python support to 3.10-3.13 [#318](https://github.com/mmschlk/shapiq/pull/318)
- fixes a bug that prohibited importing shapiq in environments without write access [#326](https://github.com/mmschlk/shapiq/issues/326)
- adds `ExtraTreeRegressors` to supported models [#309](https://github.com/mmschlk/shapiq/pull/309)

## v1.2.1 (2025-02-17)
- fixes bugs regarding plotting [#315](https://github.com/mmschlk/shapiq/issues/315) and [#316](https://github.com/mmschlk/shapiq/issues/316)
- fixes a bug with TreeExplainer and Trees that consist of only one feature [#286](https://github.com/mmschlk/shapiq/issues/286)
- fixes SV init with explainer for permutation, svarm, kernelshap, and unbiased kernelshap [#319](https://github.com/mmschlk/shapiq/issues/319)
- adds a progress bar to `explain_X()` [#324](https://github.com/mmschlk/shapiq/issues/324)

## v1.2.0 (2025-01-15)
- adds ``shapiq.TabPFNExplainer`` as a specialized version of the ``shapiq.TabularExplainer`` which offers a streamlined variant of the explainer for the TabPFN model [#301](https://github.com/mmschlk/shapiq/issues/301)
- handles ``explainer.explain()`` now through a common interface for all explainer classes which now need to implement a ``explain_function()`` method
- adds the baseline_value into the InteractionValues object's value storage for the ``()`` interaction if ``min_order=0`` (default usually) for all indices that are not ``SII```(SII has another baseline value) such that the values are efficient (sum up to the model prediction) without the awkward handling of the baseline_value attribute
- renames ``game_fun`` parameter in ``shapiq.ExactComputer`` to ``game`` [#297](https://github.com/mmschlk/shapiq/issues/297)
- adds a TabPFN example notebook to the documentation
- removes warning when class_index is not provided in explainers [#298](https://github.com/mmschlk/shapiq/issues/298)
- adds the `sentence_plot` function to the `plot` module to visualize the contributions of words to a language model prediction in a sentence-like format
- makes abbreviations in the `plot` module optional [#281](https://github.com/mmschlk/shapiq/issues/281)
- adds the `upset_plot` function to the `plot` module to visualize the interactions of higher-order [#290](https://github.com/mmschlk/shapiq/issues/290)
- adds support for IsoForest models to explainer and tree explainer [#278](https://github.com/mmschlk/shapiq/issues/278)
- adds support for sub-selection of players in the interaction values data class [#276](https://github.com/mmschlk/shapiq/issues/276) which allows retrieving interaction values for a subset of players
- refactors game theory computations like `ExactComputer`, `MoebiusConverter`, `core`, among others to be more modular and flexible into the `game_theory` module [#258](https://github.com/mmschlk/shapiq/issues/258)
- improves quality of the tests by adding many more semantic tests to the different interaction indices and computations [#285](https://github.com/mmschlk/shapiq/pull/285)

## v1.1.1 (2024-11-13)

### Improvements and Ease of Use
- adds a `class_index` parameter to `TabularExplainer` and `Explainer` to specify the class index to be explained for classification models [#271](https://github.com/mmschlk/shapiq/issues/271) (renames `class_label` parameter in TreeExplainer to `class_index`)
- adds support for `PyTorch` models to `Explainer` [#272](https://github.com/mmschlk/shapiq/issues/272)
- adds new tests comparing `shapiq` outputs for SVs with alues computed with `shap`
- adds new tests for checking `shapiq` explainers with different types of models

### Bug Fixes
- fixes a bug that `RandomForestClassifier` models were not working with the `TreeExplainer` [#273](https://github.com/mmschlk/shapiq/issues/273)

## v1.1.0 (2024-11-07)

### New Features and Improvements
- adds computation of the Egalitarian Core (`EC`) and Egalitarian Least-Core (`ELC`) to the `ExactComputer` [#182](https://github.com/mmschlk/shapiq/issues/182)
- adds `waterfall_plot` [#34](https://github.com/mmschlk/shapiq/issues/34) that visualizes the contributions of features to the model prediction
- adds `BaselineImputer` [#107](https://github.com/mmschlk/shapiq/issues/107) which is now responsible for handling the `sample_replacements` parameter. Added a DeprecationWarning for the parameter in `MarginalImputer`, which will be removed in the next release.
- adds `joint_marginal_distribution` parameter to `MarginalImputer` with default value `True` [#261](https://github.com/mmschlk/shapiq/issues/261)
- renames explanation graph to `si_graph`
- `get_n_order` now has optional lower/upper limits for the order
- computing metrics for benchmarking now tries to resolve not-matching interaction indices and will throw a warning instead of a ValueError [#179](https://github.com/mmschlk/shapiq/issues/179)
- add a legend to benchmark plots [#170](https://github.com/mmschlk/shapiq/issues/170)
- refactored the `shapiq.games.benchmark` module into a separate `shapiq.benchmark` module by moving all but the benchmark games into the new module. This closes [#169](https://github.com/mmschlk/shapiq/issues/169) and makes benchmarking more flexible and convenient.
- a `shapiq.Game` can now be called more intuitively with coalitions data types (tuples of int or str) and also allows to add `player_names` to the game at initialization [#183](https://github.com/mmschlk/shapiq/issues/183)
- improve tests across the package

### Documentation
- adds a notebook showing how to use custom tree models with the `TreeExplainer` [#66](https://github.com/mmschlk/shapiq/issues/66)
- adds a notebook show how to use the `shapiq.Game` API to create custom games [#184](https://github.com/mmschlk/shapiq/issues/184)
- adds a notebook showing hot to visualize interactions [#252](https://github.com/mmschlk/shapiq/issues/252)
- adds a notebook showing how to compute Shapley values with `shapiq` [#193](https://github.com/mmschlk/shapiq/issues/197)
- adds a notebook for conducting data valuation [#190](https://github.com/mmschlk/shapiq/issues/190)
- adds a notebook showcasing introducing the Core and how to compute it with `shapiq` [#191](https://github.com/mmschlk/shapiq/issues/191)

### Bug Fixes
- fixes a bug with SIs not adding up to the model prediction because of wrong values in the empty set [#264](https://github.com/mmschlk/shapiq/issues/264)
- fixes a bug that `TreeExplainer` did not have the correct baseline_value when using XGBoost models [#250](https://github.com/mmschlk/shapiq/issues/250)
- fixes the force plot not showing and its baseline value

## v1.0.1 (2024-06-05)

- add `max_order=1` to `TabularExplainer` and `TreeExplainer`
- fix `TreeExplainer.explain_X(..., n_jobs=2, random_state=0)`

## v1.0.0 (2024-06-04)

Major release of the `shapiq` Python package including (among others):

- `approximator` module implements over 10 approximators of Shapley values and interaction indices.
- `exact` module implements a computer for over 10 game theoretic concepts like interaction indices or generalized values.
- `games` module implements over 10 application benchmarks for the approximators.
- `explainer` module includes a `TabularExplainer` and `TreeExplainer` for any-order feature interactions of machine learning model predictions.
- `interaction_values` module implements a data class to store and analyze interaction values.
- `plot` module allows visualizing interaction values.
- `datasets` module loads datasets for testing and examples.

Documentation of `shapiq` with tutorials and API reference is available at https://shapiq.readthedocs.io<|MERGE_RESOLUTION|>--- conflicted
+++ resolved
@@ -2,19 +2,16 @@
 
 ## Development
 
-<<<<<<< HEAD
 ### Introducing ProductKernelExplainer
 
 The ProductKernelExplainer is a new model-specific explanation method for Product Kernel based machine learning model, such as  Gaussian Processes or Support Vector Machines.
 
 For further details refer to:  https://arxiv.org/abs/2505.16516
 
-=======
 ### Shapiq Statically Typechecked [#430](https://github.com/mmschlk/shapiq/pull/430)
 We have introduced static type checking to `shapiq` using [Pyright](https://github.com/microsoft/pyright), and integrated it into our `pre-commit` hooks.
 This ensures that type inconsistencies are caught early during development, improving code quality and maintainability.
 Developers will now benefit from immediate feedback on type errors, making the codebase more robust and reliable as it evolves.
->>>>>>> 193f1a9e
 
 ### Separation of `shapiq` into `shapiq`, `shapiq_games`, and `shapiq-benchmark`
 
