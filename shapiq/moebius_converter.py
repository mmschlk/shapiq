import copy
from typing import Callable, Optional

import numpy as np
from scipy.special import binom

from .interaction_values import InteractionValues
from .utils.sets import powerset

ALL_AVAILABLE_CONCEPTS: dict[str, str] = {
    # Base Interactions
    "SII": "Shapley Interaction Index",
    # Shapley Interactions
    "k-SII": "k-Shapley Interaction Index",
    "STII": "Shapley-Taylor Interaction Index",
    "FSII": "Faithful Shapley Interaction Index",
}

ALL_AVAILABLE_INDICES: set[str] = set(ALL_AVAILABLE_CONCEPTS.keys())


class MoebiusConverter:
    """Computes exact Shapley Interactions using the (sparse) Möbius representation.
    This is much faster than exact computation, if Möbius representation is sparse.

    Args:
        moebius_coefficients: An InteractionValues objects containing the (sparse) Möbius
            coefficients.

    Attributes:
        n: The number of players.
        moebius_coefficients: The InteractionValues object containing all non-zero (sparse) Möbius
            coefficients.
    """

    def __init__(self, moebius_coefficients: InteractionValues):
        self.moebius_coefficients: InteractionValues = moebius_coefficients
        self.n = self.moebius_coefficients.n_players
        self._computed: dict[tuple[str, int], InteractionValues] = {}  # will store all computations
        # setup callable mapping from index to computation
        self._index_mapping: dict[str, Callable[[str, int], InteractionValues]] = {
            # shapley_interaction
            "k-SII": self.moebius_to_shapley_interaction,
            "STII": self.moebius_to_shapley_interaction,
            "FSII": self.moebius_to_shapley_interaction,
            # shapley_base_interaction
            "SII": self.moebius_to_base_interaction,
<<<<<<< HEAD
            "SV": self.moebius_to_base_interaction,
=======
            # Banzhaf Interactions
            "FBII": self.fii_routine,
>>>>>>> 376deca8
        }
        self.available_indices: set[str] = set(self._index_mapping.keys())
        self.available_concepts: dict[str, str] = ALL_AVAILABLE_CONCEPTS

    def __call__(self, index: str, order: Optional[int] = None) -> InteractionValues:
        """Calls the MoebiusConverter of the specified index or value.

        Args:
            index: The index or value to compute
            order: The order of the interaction index. If not specified the maximum order
                (i.e. n_players) is used. Defaults to None.

        Returns:
            The desired interaction values or generalized values.

        Raises:
            ValueError: If the index is not supported.
        """
        # sanitize input
        if order is None:
            order = self.n

        if (index, order) in self._computed:  # if index is already computed, return it
            return copy.deepcopy(self._computed[(index, order)])
        elif index in self.available_indices:  # if index is supported, compute it
            computation_function = self._index_mapping[index]
            computed_index: InteractionValues = computation_function(index, order)
            self._computed[(index, order)] = computed_index
            return copy.deepcopy(computed_index)
        else:
            raise ValueError(f"Index {index} not supported.")

    def base_aggregation(self, base_interactions: InteractionValues, order: int):
        """Transform Base Interactions into Interactions satisfying efficiency, e.g. SII to k-SII

        Args:
            base_interactions: InteractionValues object containing interactions up to order "order"
            order: The highest order of interactions considered

        Returns:
            InteractionValues object containing transformed base_interactions
        """
        from .aggregation import aggregate_interaction_values

        aggregated_interactions = aggregate_interaction_values(base_interactions, order)
        return copy.copy(aggregated_interactions)

    def moebius_to_base_interaction(self, index: str, order: int):
        """Computes a base interaction index, e.g. SII or BII

        Args:
            order: The order of the explanation
            index: The base interaction index, e.g. SII, BII

        Returns:
            An InteractionValues object containing the base interactions
        """
        index_to_change_back = index
        if index == "SV":
            index = "SII"
        base_interaction_dict = {}
        # Pre-compute weights
        distribution_weights = np.zeros((self.n + 1, order + 1))
        for moebius_size in range(1, self.n + 1):
            for interaction_size in range(1, min(order, moebius_size) + 1):
                distribution_weights[moebius_size, interaction_size] = (
                    _get_moebius_distribution_weight(moebius_size, interaction_size, order, index)
                )

        for moebius_set, moebius_val in zip(
            self.moebius_coefficients.interaction_lookup,
            self.moebius_coefficients.values,
        ):
            moebius_size = len(moebius_set)
            # for higher-order Möbius sets (size > order) distribute the value on all interactions
            for interaction in powerset(moebius_set, min_size=0, max_size=order):
                val_distributed = distribution_weights[moebius_size, len(interaction)]
                # Check if Möbius value is distributed onto this interaction
                if interaction in base_interaction_dict:
                    base_interaction_dict[interaction] += moebius_val * val_distributed
                else:
                    base_interaction_dict[interaction] = moebius_val * val_distributed

        base_interaction_values = np.zeros(len(base_interaction_dict))
        base_interaction_lookup = {}

        for i, interaction in enumerate(base_interaction_dict):
            base_interaction_values[i] = base_interaction_dict[interaction]
            base_interaction_lookup[interaction] = i

        index = index_to_change_back

        base_interactions = InteractionValues(
            values=base_interaction_values,
            interaction_lookup=base_interaction_lookup,
            index=index,
            min_order=1,
            max_order=order,
            n_players=self.n,
            baseline_value=self.moebius_coefficients[tuple()],
            estimation_budget=self.moebius_coefficients.estimation_budget,
            estimated=self.moebius_coefficients.estimated,
        )

        return base_interactions

    def stii_routine(self, order: int):
        """Computes STII. Routine to distribute the Moebius coefficients onto all STII interactions.

        The lower-order interactions are equal to their Moebius coefficients, whereas the top-order
        interactions contain the distributed higher-order interactions.

        Args:
            order: The order of the explanation

        Returns:
            An InteractionValues object containing the STII interactions.
        """
        stii_dict = {}
        index = "STII"

        # Pre-compute weights
        distribution_weights = np.zeros((self.n + 1, order + 1))

        stii_dict[tuple()] = self.moebius_coefficients[tuple()]

        for moebius_size in range(1, self.n + 1):
            for interaction_size in range(1, min(order, moebius_size) + 1):
                distribution_weights[moebius_size, interaction_size] = (
                    _get_moebius_distribution_weight(moebius_size, interaction_size, order, index)
                )

        for moebius_set, moebius_val in zip(
            self.moebius_coefficients.interaction_lookup,
            self.moebius_coefficients.values,
        ):
            moebius_size = len(moebius_set)
            if moebius_size < order:
                # For STII, interaction below size order are the Möbius coefficients
                val_distributed = distribution_weights[moebius_size, moebius_size]
                if moebius_set in stii_dict:
                    stii_dict[moebius_set] += moebius_val * val_distributed
                else:
                    stii_dict[moebius_set] = moebius_val * val_distributed
            else:
                # higher-order Möbius sets (size > order) distribute to all top-order interactions
                for interaction in powerset(moebius_set, min_size=order, max_size=order):
                    val_distributed = distribution_weights[moebius_size, len(interaction)]
                    # Check if Möbius value is distributed onto this interaction
                    if interaction in stii_dict:
                        stii_dict[interaction] += moebius_val * val_distributed
                    else:
                        stii_dict[interaction] = moebius_val * val_distributed

        stii_values = np.zeros(len(stii_dict))
        stii_lookup = {}

        for i, interaction in enumerate(stii_dict):
            stii_values[i] = stii_dict[interaction]
            stii_lookup[interaction] = i

        stii = InteractionValues(
            values=stii_values,
            interaction_lookup=stii_lookup,
            index=index,
            min_order=0,
            max_order=order,
            n_players=self.n,
            baseline_value=self.moebius_coefficients[tuple()],
        )
        return stii

    def fii_routine(self, index: str, order: int):
        """Computes FII. Routine to distribute the Moebius coefficients onto all FSII interactions.

        The higher-order interactions (size > order) are distributed onto all FSII interactions
        (size <= order).

        Args:
            order: The order of the explanation

        Returns:
            An InteractionValues object containing the FSII interactions
        """
        fii_dict = {}
        # Pre-compute weights
        distribution_weights = np.zeros((self.n + 1, order + 1))
        for moebius_size in range(self.n + 1):
            for interaction_size in range(min(order, moebius_size) + 1):
                distribution_weights[moebius_size, interaction_size] = (
                    _get_moebius_distribution_weight(moebius_size, interaction_size, order, index)
                )

        # Handle empty set / baseline values differently for FSII and FBII
        if index == "FSII":
            # Set empty set
            fii_dict[tuple()] = self.moebius_coefficients[tuple()]
        if index == "FBII":
            # Add empty set for FBII via Möbius coefficients
            fii_dict[tuple()] = self.moebius_coefficients[tuple()]
            for moebius_set, moebius_val in zip(
                self.moebius_coefficients.interaction_lookup,
                self.moebius_coefficients.values,
            ):
                moebius_size = len(moebius_set)
                if moebius_size > order:
                    fii_dict[tuple()] += (-1) ** (order) * (
                        (1 / 2) ** moebius_size * binom(moebius_size - 1, order) * moebius_val
                    )

        # Distribute Moebius coefficients
        for moebius_set, moebius_val in zip(
            self.moebius_coefficients.interaction_lookup,
            self.moebius_coefficients.values,
        ):
            moebius_size = len(moebius_set)
            # For higher-order Moebius sets (size > order) distribute the value among all
            # contained interactions
            for interaction in powerset(moebius_set, min_size=1, max_size=order):
                val_distributed = distribution_weights[moebius_size, len(interaction)]
                # Check if Möbius value is distributed onto this interaction
                if interaction in fii_dict:
                    fii_dict[interaction] += moebius_val * val_distributed
                else:
                    fii_dict[interaction] = moebius_val * val_distributed

        fii_values = np.zeros(len(fii_dict))
        fii_lookup = {}
        for i, interaction in enumerate(fii_dict):
            fii_values[i] = fii_dict[interaction]
            fii_lookup[interaction] = i

        fii = InteractionValues(
            values=fii_values,
            interaction_lookup=fii_lookup,
            index=index,
            min_order=0,
            max_order=order,
            n_players=self.n,
            baseline_value=fii_dict[tuple()],
        )
        return fii

    def moebius_to_shapley_interaction(self, index: str, order: int):
        """Converts the Möbius coefficients to Shapley Interactions up to order k

        Args:
            index: The Shapley Interaction index, e.g. k-SII, STII, FSII
            order: The order of the explanation

        Returns:
            An InteractionValues object containing the Shapley interactions
        """

        if index == "STII":
            shapley_interactions = self.stii_routine(order)
        elif index in ["FSII", "FBII"]:
            shapley_interactions = self.fii_routine(index, order)
        elif index == "k-SII":
            # The distribution formula for k-SII is not correct. We therefore compute SII and
            # aggregate the values.
            base_interactions = self.moebius_to_base_interaction(order=order, index="SII")
            self._computed["SII"] = base_interactions
            shapley_interactions = self.base_aggregation(
                base_interactions=base_interactions, order=order
            )
        else:
            raise ValueError(f"Index {index} not supported. Please choose from STII, FSII, k-SII.")

        self._computed[index] = shapley_interactions
        return copy.copy(shapley_interactions)


def _get_moebius_distribution_weight(
    moebius_size: int, interaction_size: int, order: int, index: str
) -> float:
    """Return the distribution weights for the Möbius coefficients onto the lower-order interaction
    indices.

    Args:
        moebius_size: The size of the Möbius coefficient
        interaction_size: The size of the interaction
        order: The order of the explanation
        index: The interaction index, e.g. SII, k-SII, FSII.

    Returns:
        A distribution weight for the given combination.

    Raises:
        ValueError: If the index is not supported.
    """
    if index == "SII":
        return 1 / (moebius_size - interaction_size + 1)
    if index == "STII":
        if moebius_size <= order:
            if moebius_size == interaction_size:
                return 1
            else:
                return 0
        else:
            if interaction_size == order:
                return 1 / binom(moebius_size, moebius_size - interaction_size)
            else:
                return 0
    if index == "FSII":
        if moebius_size <= order:
            if moebius_size == interaction_size:
                return 1
            else:
                return 0
        else:
            return (
                (-1) ** (order - interaction_size)
                * (interaction_size / (order + interaction_size))
                * (
                    binom(order, interaction_size)
                    * binom(moebius_size - 1, order)
                    / binom(moebius_size + order - 1, order + interaction_size)
                )
            )
    if index == "FBII":
        if moebius_size <= order:
            if moebius_size == interaction_size:
                return 1
            else:
                return 0
        else:
            return (
                (-1) ** (order - interaction_size)
                * (1 / 2) ** (moebius_size - interaction_size)
                * binom(moebius_size - interaction_size - 1, order - interaction_size)
            )
    raise ValueError(f"Index {index} not supported.")<|MERGE_RESOLUTION|>--- conflicted
+++ resolved
@@ -6,17 +6,6 @@
 
 from .interaction_values import InteractionValues
 from .utils.sets import powerset
-
-ALL_AVAILABLE_CONCEPTS: dict[str, str] = {
-    # Base Interactions
-    "SII": "Shapley Interaction Index",
-    # Shapley Interactions
-    "k-SII": "k-Shapley Interaction Index",
-    "STII": "Shapley-Taylor Interaction Index",
-    "FSII": "Faithful Shapley Interaction Index",
-}
-
-ALL_AVAILABLE_INDICES: set[str] = set(ALL_AVAILABLE_CONCEPTS.keys())
 
 
 class MoebiusConverter:
@@ -45,15 +34,12 @@
             "FSII": self.moebius_to_shapley_interaction,
             # shapley_base_interaction
             "SII": self.moebius_to_base_interaction,
-<<<<<<< HEAD
+            # Shapley value
             "SV": self.moebius_to_base_interaction,
-=======
             # Banzhaf Interactions
             "FBII": self.fii_routine,
->>>>>>> 376deca8
         }
         self.available_indices: set[str] = set(self._index_mapping.keys())
-        self.available_concepts: dict[str, str] = ALL_AVAILABLE_CONCEPTS
 
     def __call__(self, index: str, order: Optional[int] = None) -> InteractionValues:
         """Calls the MoebiusConverter of the specified index or value.
@@ -77,6 +63,7 @@
             return copy.deepcopy(self._computed[(index, order)])
         elif index in self.available_indices:  # if index is supported, compute it
             computation_function = self._index_mapping[index]
+            # TODO: this breaks with all functions that do not have index in signature
             computed_index: InteractionValues = computation_function(index, order)
             self._computed[(index, order)] = computed_index
             return copy.deepcopy(computed_index)
