"""This module contains the base approximator classes for the shapiq package."""

from __future__ import annotations

import warnings
from abc import ABC, abstractmethod
from collections.abc import Callable

import numpy as np
from scipy.special import binom

from ..approximator.sampling import CoalitionSampler
from ..game_theory.indices import (
    AVAILABLE_INDICES_FOR_APPROXIMATION,
    get_computation_index,
)
from ..interaction_values import InteractionValues
from ..utils.sets import generate_interaction_lookup

__all__ = [
    "Approximator",
]


class Approximator(ABC):
    """This class is the base class for all approximators.

    Approximators are used to estimate the interaction values of a model or any value function.
    Different approximators can be used to estimate different interaction indices. Some can be used
    to estimate all indices.

    Args:
        n: The number of players.
        max_order: The interaction order of the approximation.
        min_order: The minimum interaction order, default is ``0``.
        index: The interaction index to be estimated. Available indices are ``['SII', 'k-SII', 'STII',
            'FSII']``.
        top_order: If ``True``, the approximation is performed only for the top order interactions. If
            ``False``, the approximation is performed for all orders up to the specified order.
        pairing_trick: If ``True``, the pairing trick is applied to the sampling procedure. Defaults
            to ``False``.
        sampling_weights: An optional array of weights for the sampling procedure. The weights must
            be of shape ``(n + 1,)`` and are used to determine the probability of sampling a coalition
             of a certain size. Defaults to ``None``.
        random_state: The random state to use for the approximation. Defaults to ``None``.

    Attributes:
        n: The number of players.
        _grand_coalition_set: The set of players (starting from ``0`` to ``n - 1``).
        _grand_coalition_array: The array of players (starting from ``0`` to ``n``).
        max_order: The interaction order of the approximation.
        index: The interaction index to be estimated.
        top_order: If True, the approximation is performed only for the top order interactions. If
            False, the approximation is performed for all orders up to the specified order.
        min_order: The minimum order of the approximation. If top_order is ``True``, ``min_order`` is equal
            to max_order. Otherwise, ``min_order`` is equal to ``0``.
        iteration_cost: The cost of a single iteration of the approximator.

    """

    @abstractmethod
    def __init__(
        self,
        n: int,
        max_order: int,
        index: str,
        top_order: bool,
        min_order: int = 0,
        pairing_trick: bool = False,
        sampling_weights: np.ndarray[float] | None = None,
        random_state: int | None = None,
        initialize_dict: bool = True,
    ) -> None:
        # check if index can be approximated
        self.index: str = index
        self.approximation_index: str = get_computation_index(index)
        if self.approximation_index not in AVAILABLE_INDICES_FOR_APPROXIMATION:
            msg = (
                f"Index {self.index} cannot be approximated. Available indices are"
                f"{AVAILABLE_INDICES_FOR_APPROXIMATION}."
            )
            raise ValueError(msg)

        # get approximation parameters
        self.n: int = n
        self.top_order: bool = top_order
        self.max_order: int = max_order
        self.min_order: int = self.max_order if self.top_order else min_order
        self._grand_coalition_set = set(range(self.n))
        self._grand_coalition_tuple = tuple(range(self.n))
        self._grand_coalition_array: np.ndarray = np.arange(self.n + 1, dtype=int)
        self.iteration_cost: int = 1  # default value, can be overwritten by subclasses
<<<<<<< HEAD

        # The interaction_lookup is not initialized is some cases due to performance reasons
        if initialize_dict:
            self._interaction_lookup = generate_interaction_lookup(
                self.n, self.min_order, self.max_order
            )
        else:
            self._interaction_lookup = {}
=======
        self._interaction_lookup = generate_interaction_lookup(
            self.n,
            self.min_order,
            self.max_order,
        )
>>>>>>> e6e7a2e5

        # set up random state and random number generators
        self._random_state: int | None = random_state
        self._rng: np.random.Generator | None = np.random.default_rng(seed=self._random_state)

        # set up a coalition sampler
        self._big_M: int = 100_000_000  # large number for sampling weights
        if sampling_weights is None:  # init default sampling weights
            sampling_weights = self._init_sampling_weights()
        self._sampler = CoalitionSampler(
            n_players=self.n,
            sampling_weights=sampling_weights,
            pairing_trick=pairing_trick,
            random_state=self._random_state,
        )

    def __call__(
        self,
        budget: int,
        game: Callable[[np.ndarray], np.ndarray],
        **kwargs,
    ) -> InteractionValues:
        """Calls the approximate method."""
        return self.approximate(budget=budget, game=game, **kwargs)

    @abstractmethod
    def approximate(
        self,
        budget: int,
        game: Callable[[np.ndarray], np.ndarray],
        *args,
        **kwargs,
    ) -> InteractionValues:
        """Approximates the interaction values. Abstract method that needs to be implemented for
        each approximator.

        Args:
            budget: The budget for the approximation.
            game: The game function.

        Returns:
            The interaction values.

        Raises:
            NotImplementedError: If the method is not implemented.

        """
        msg = "The approximate method must be implemented in the subclass."
        raise NotImplementedError(
            msg,
        )  # pragma: no cover

    def _init_sampling_weights(self) -> np.ndarray:
        """Initializes the weights for sampling subsets.

        The sampling weights are of size ``n + 1`` and indexed by the size of the subset. The edges
        All weights are set to ``_big_M``, if ``size < order`` or ``size > n - order`` to ensure efficiency.

        Returns:
            The weights for sampling subsets of size ``s`` in shape ``(n + 1,)``.

        """
        weight_vector = np.zeros(shape=self.n + 1)
        if self.index in ["FBII"]:
            try:
                for coalition_size in range(0, self.n + 1):
                    weight_vector[coalition_size] = binom(self.n, coalition_size) / 2**self.n
            except OverflowError:
                for coalition_size in range(0, self.n + 1):
                    weight_vector[coalition_size] = (
                        1
                        / np.sqrt(2 * np.pi * 0.5)
                        * np.exp(-(coalition_size - self.n / 2) * +2 / (self.n / 2))
                    )
                warnings.warn(
                    "The weights are approximated for n > 1000. While this is very close to the truth for sets for size in the region n/2, the approximation is not exact for size n or 0.",
                    stacklevel=2,
                )
        else:
            for coalition_size in range(0, self.n + 1):
                if (coalition_size < self.max_order) or (coalition_size > self.n - self.max_order):
                    # prioritize these subsets
                    weight_vector[coalition_size] = self._big_M
                else:
                    # KernelSHAP sampling weights
                    weight_vector[coalition_size] = 1 / (coalition_size * (self.n - coalition_size))
        sampling_weight = weight_vector / np.sum(weight_vector)
        return sampling_weight

    def _init_result(self, dtype=float) -> np.ndarray:
        """Initializes the result array. The result array is a 1D array of size n_interactions as
        determined by the interaction_lookup dictionary.

        Args:
            dtype: The data type of the result array. Defaults to float.

        Returns:
            The result array.

        """
        result = np.zeros(len(self._interaction_lookup), dtype=dtype)
        return result

    @property
    def _order_iterator(self) -> range:
        """Returns an iterator over the orders of the approximation.

        Returns:
            The iterator.

        """
        return range(self.min_order, self.max_order + 1)

    @staticmethod
    def _calc_iteration_count(budget: int, batch_size: int, iteration_cost: int) -> tuple[int, int]:
        """Computes the number of iterations and the size of the last batch given the batch size and
        the budget.

        Args:
            budget: The budget for the approximation.
            batch_size: The size of the batch.
            iteration_cost: The cost of a single iteration.

        Returns:
            int, int: The number of iterations and the size of the last batch.

        """
        n_iterations = budget // (iteration_cost * batch_size)
        last_batch_size = batch_size
        remaining_budget = budget - n_iterations * iteration_cost * batch_size
        if remaining_budget > 0 and remaining_budget // iteration_cost > 0:
            last_batch_size = remaining_budget // iteration_cost
            n_iterations += 1
        return n_iterations, last_batch_size

    def __repr__(self) -> str:
        """Returns the representation of the Approximator object."""
        return (
            f"{self.__class__.__name__}(\n"
            f"    n={self.n},\n"
            f"    max_order={self.max_order},\n"
            f"    index={self.index},\n"
            f"    top_order={self.top_order},\n"
            f"    random_state={self._random_state}\n"
            f")"
        )

    def __str__(self) -> str:
        """Returns the string representation of the Approximator object."""
        return self.__repr__()

    def __eq__(self, other: object) -> bool:
        """Checks if two Approximator objects are equal."""
        if not isinstance(other, Approximator):
            msg = "Cannot compare Approximator with other types."
            raise ValueError(msg)
        if (
            self.n != other.n
            or self.max_order != other.max_order
            or self.index != other.index
            or self.top_order != other.top_order
            or self._random_state != other._random_state
        ):
            return False
        return True

    def __ne__(self, other: object) -> bool:
        """Checks if two Approximator objects are not equal."""
        return not self.__eq__(other)

    def __hash__(self) -> int:
        """Returns the hash of the Approximator object."""
        return hash((self.n, self.max_order, self.index, self.top_order, self._random_state))

    @property
    def approximator_id(self) -> int:
        """Returns the ID of the approximator."""
        return hash(self)

    @property
    def interaction_lookup(self):
        return self._interaction_lookup

    @staticmethod
    def aggregate_interaction_values(
        base_interactions: InteractionValues,
        order: int | None = None,
    ) -> InteractionValues:
        """Aggregates the interaction values.

        Args:
            base_interactions: The base interaction values to aggregate.
            order: The order of the aggregation. For example, the order of the k-SII aggregation.
                If ``None`` (default), the maximum order of the base interactions is used.

        Returns:
            The aggregated interaction values.

        """
        from shapiq.game_theory.aggregation import aggregate_base_interaction

        return aggregate_base_interaction(base_interactions, order=order)<|MERGE_RESOLUTION|>--- conflicted
+++ resolved
@@ -90,22 +90,16 @@
         self._grand_coalition_tuple = tuple(range(self.n))
         self._grand_coalition_array: np.ndarray = np.arange(self.n + 1, dtype=int)
         self.iteration_cost: int = 1  # default value, can be overwritten by subclasses
-<<<<<<< HEAD
 
         # The interaction_lookup is not initialized is some cases due to performance reasons
         if initialize_dict:
             self._interaction_lookup = generate_interaction_lookup(
-                self.n, self.min_order, self.max_order
+                self.n,
+                self.min_order,
+                self.max_order,
             )
         else:
             self._interaction_lookup = {}
-=======
-        self._interaction_lookup = generate_interaction_lookup(
-            self.n,
-            self.min_order,
-            self.max_order,
-        )
->>>>>>> e6e7a2e5
 
         # set up random state and random number generators
         self._random_state: int | None = random_state
