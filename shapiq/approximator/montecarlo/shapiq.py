"""This module contains the shapiq estimators. Namely, the SHAPIQ and UnbiasedKernelSHAP estimators.
The Unbiased KernelSHAP method is a variant of KernelSHAP. However, it was shown that Unbiased
KernelSHAP is a more specific variant of the ShapIQ interaction method."""

from ._base import MonteCarlo


class SHAPIQ(MonteCarlo):
    """SHAP-IQ approximator for estimating Shapley interactions.

    The SHAP-IQ estimator[1]_ is a MonteCarlo approximation algorithm that estimates Shapley
    interactions. It is the default method from MonteCarlo approximator with no stratification.
    For details, see the original paper by Fumagalli et al. (2023)[1]_. SHAP-IQ can be seen as
    a generalization of the Unbiased KernelSHAP method[2]_ for any-order Shapley interactions.

    Args:
        n: The number of players.
        max_order: The interaction order of the approximation. Defaults to ``2``.
        index: The interaction index to compute.
        top_order: If ``True``, then only highest order interaction values are computed, e.g. required
            for ``'FSII'``. Defaults to ``False``.
        sampling_weights: An optional array of weights for the sampling procedure. The weights must
            be of shape ``(n + 1,)`` and are used to determine the probability of sampling a coalition.
        pairing_trick: If ``True``, the pairing trick is applied to the sampling procedure. Defaults
            to ``False``.
        random_state: The random state of the estimator. Defaults to ``None``.

    Examples:
        >>> from shapiq.games.benchmark import DummyGame
        >>> from shapiq import SHAPIQ
        >>> game = DummyGame(n=5, interaction=(1, 2))
        >>> approximator = SHAPIQ(game.n_players, max_order=2, index="k-SII")
        >>> approximator.approximate(budget=20, game=game)
        InteractionValues(
            index=k-SII, order=2, estimated=True, estimation_budget=20
        )

    See Also:
        - :class:`~shapiq.approximator.montecarlo.shapiq.UnbiasedKernelSHAP`: The Unbiased
        KernelSHAP approximator.

    References:
        .. [1] Fumagalli, F., Muschalik, M., Kolpaczki, P., Hüllermeier, E., (2023). SHAP-IQ: Unified Approximation of any-order Shapley Interactions. In Thirty-seventh Conference on Neural Information Processing Systems. url: https://openreview.net/forum?id=IEMLNF4gK4

        .. [2] Covert, I., and Lee, S.-I. (2021). Improving KernelSHAP: Practical Shapley Value Estimation via Linear Regression. In Proceedings of The 24th International Conference on Artificial Intelligence and Statistics, PMLR 130:3457-3465. url: https://proceedings.mlr.press/v130/covert21a.html
    """

    def __init__(
        self,
        n: int,
        max_order: int = 2,
        index: str = "k-SII",
        top_order: bool = False,
        sampling_weights: float | None = None,
        pairing_trick: bool = False,
        random_state: int | None = None,
    ):
        super().__init__(
            n,
            max_order,
            index=index,
            top_order=top_order,
            stratify_coalition_size=False,
            stratify_intersection=False,
            random_state=random_state,
            sampling_weights=sampling_weights,
            pairing_trick=pairing_trick,
        )


class UnbiasedKernelSHAP(SHAPIQ):
    """The Unbiased KernelSHAP approximator for estimating the Shapley value (SV).

    The Unbiased KernelSHAP estimator[1]_ is a variant of the KernelSHAP estimator (though deeply
    different). Unbiased KernelSHAP was proposed by Covert and Lee (2021)[1]_ as an unbiased
    version of KernelSHAP. In Fumagalli et al. (2023)[2]_ it was shown that Unbiased KernelSHAP is
    a more specific variant of the SHAP-IQ approximation method (Theorem 4.5).

    Args:
        n: The number of players.
        pairing_trick: If ``True``, the pairing trick is applied to the sampling procedure. Defaults
            to ``False``.
        sampling_weights: An optional array of weights for the sampling procedure. The weights must
            be of shape ``(n + 1,)`` and are used to determine the probability of sampling a coalition
            of a certain size. Defaults to ``None``.
        random_state: The random state of the estimator. Defaults to ``None``.

    Example:
        >>> from shapiq.games.benchmark import DummyGame
        >>> from shapiq.approximator import UnbiasedKernelSHAP
        >>> game = DummyGame(n=5, interaction=(1, 2))
        >>> approximator = UnbiasedKernelSHAP(n=5)
        >>> approximator.approximate(budget=20, game=game)
        InteractionValues(
            index=SV, order=1, estimated=True, estimation_budget=20,
            values={
                (0,): 0.2,
                (1,): 0.7,
                (2,): 0.7,
                (3,): 0.2,
                (4,): 0.2,
            }
        )

    See Also:
        - :class:`~shapiq.approximator.montecarlo.shapiq.SHAPIQ`: The SHAPIQ approximator.

    References:
        .. [1] Covert, I., and Lee, S.-I. (2021). Improving KernelSHAP: Practical Shapley Value Estimation via Linear Regression. In Proceedings of The 24th International Conference on Artificial Intelligence and Statistics, PMLR 130:3457-3465. url: https://proceedings.mlr.press/v130/covert21a.html

        .. [2] Fumagalli, F., Muschalik, M., Kolpaczki, P., Hüllermeier, E., (2023). SHAP-IQ: Unified Approximation of any-order Shapley Interactions. In Thirty-seventh Conference on Neural Information Processing Systems. url: https://openreview.net/forum?id=IEMLNF4gK4
    """

    def __init__(
        self,
        n: int,
        pairing_trick: bool = False,
<<<<<<< HEAD
        sampling_weights: float | None = None,
        random_state: int | None = None,
=======
        sampling_weights: Optional[float] = None,
        random_state: Optional[int] = None,
        **kwargs,
>>>>>>> 67a8e628
    ):
        super().__init__(
            n,
            max_order=1,
            index="SV",
            top_order=False,
            random_state=random_state,
            pairing_trick=pairing_trick,
            sampling_weights=sampling_weights,
        )<|MERGE_RESOLUTION|>--- conflicted
+++ resolved
@@ -115,14 +115,9 @@
         self,
         n: int,
         pairing_trick: bool = False,
-<<<<<<< HEAD
         sampling_weights: float | None = None,
         random_state: int | None = None,
-=======
-        sampling_weights: Optional[float] = None,
-        random_state: Optional[int] = None,
         **kwargs,
->>>>>>> 67a8e628
     ):
         super().__init__(
             n,
