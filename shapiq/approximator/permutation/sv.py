--- conflicted
+++ resolved
@@ -30,15 +30,7 @@
 
     """
 
-<<<<<<< HEAD
-    def __init__(
-        self,
-        n: int,
-        random_state: int | None = None,
-    ) -> None:
-=======
-    def __init__(self, n: int, random_state: Optional[int] = None, **kwargs) -> None:
->>>>>>> 67a8e628
+    def __init__(self, n: int, random_state: int | None = None, **kwargs) -> None:
         super().__init__(n=n, max_order=1, index="SV", top_order=False, random_state=random_state)
         self.iteration_cost: int = n - 1
 
