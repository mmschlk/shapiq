"""This module contains the KernelSHAP regression approximator for estimating the SV."""

import numpy as np

from ._base import Regression


class KernelSHAP(Regression):
    """The KernelSHAP regression approximator for estimating the Shapley values.

    The KernelSHAP approximator is described in Lundberg and Lee (2017)[1]_. The method estimates
    the Shapley values by solving a weighted regression problem, where the Shapley values are the
    coefficients of the regression problem.

    Args:
        n: The number of players.
        pairing_trick: If ``True``, the pairing trick is applied to the sampling procedure. Defaults
            to ``False``.
        sampling_weights: An optional array of weights for the sampling procedure. The weights must
            be of shape ``(n + 1,)`` and are used to determine the probability of sampling a coalition
            of a certain size. Defaults to ``None``.
        random_state: The random state of the estimator. Defaults to ``None``.

    Example:
        >>> from shapiq.games.benchmark import DummyGame
        >>> from approximator import KernelSHAP
        >>> game = DummyGame(n=5, interaction=(1, 2))
        >>> approximator = KernelSHAP(n=5)
        >>> approximator.approximate(budget=100, game=game)
        InteractionValues(
            index=SV, order=1, estimated=False, estimation_budget=32,
            values={
                (0,): 0.2,
                (1,): 0.7,
                (2,): 0.7,
                (3,): 0.2,
                (4,): 0.2,
            }
        )

    See Also:
        - :class:`~shapiq.approximator.regression.kernelshapiq.KernelSHAPIQ`: The KernelSHAPIQ
            approximator for estimating the Shapley interaction index (SII) and the
            k-Shapley interaction index (k-SII).
        - :class:`~shapiq.approximator.regression.fsi.RegressionFSII`: The Faithful KernelSHAP
            approximator for estimating the Faithful Shapley interaction index (FSII).

    References:
        .. [1] Lundberg, S., and Lee, S.-I. (2017). A Unified Approach to Interpreting Model Predictions. In Proceedings of The 31st Conference on Neural Information Processing Systems. url: https://proceedings.neurips.cc/paper_files/paper/2017/file/8a20a8621978632d76c43dfd28b67767-Paper.pdf
    """

    def __init__(
        self,
        n: int,
        pairing_trick: bool = False,
<<<<<<< HEAD
        sampling_weights: np.ndarray | None = None,
        random_state: int | None = None,
=======
        sampling_weights: Optional[np.ndarray] = None,
        random_state: Optional[int] = None,
        **kwargs,
>>>>>>> 67a8e628
    ):
        super().__init__(
            n,
            max_order=1,
            index="SII",
            random_state=random_state,
            pairing_trick=pairing_trick,
            sampling_weights=sampling_weights,
        )<|MERGE_RESOLUTION|>--- conflicted
+++ resolved
@@ -53,14 +53,9 @@
         self,
         n: int,
         pairing_trick: bool = False,
-<<<<<<< HEAD
         sampling_weights: np.ndarray | None = None,
         random_state: int | None = None,
-=======
-        sampling_weights: Optional[np.ndarray] = None,
-        random_state: Optional[int] = None,
         **kwargs,
->>>>>>> 67a8e628
     ):
         super().__init__(
             n,
