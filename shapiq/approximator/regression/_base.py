--- conflicted
+++ resolved
@@ -294,11 +294,7 @@
 
         coalitions_matrix = self._sampler.coalitions_matrix
         sampling_adjustment_weights = self._sampler.sampling_adjustment_weights
-<<<<<<< HEAD
-        sampling_adjustment_weights = sampling_adjustment_weights
-=======
-        coalitions_size = np.sum(coalitions_matrix, axis=1)
->>>>>>> ac9ce616
+        # coalitions_size = np.sum(coalitions_matrix, axis=1)
 
         empty_coalition_value = float(game_values[np.sum(coalitions_matrix, axis=1) == 0][0])
         # grand_coalition_value = float(game_values[np.sum(coalitions_matrix, axis=1) == self.n][0])
