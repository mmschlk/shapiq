--- conflicted
+++ resolved
@@ -370,19 +370,11 @@
            Returns:
                An array of the regression coefficient weights.
         """
-<<<<<<< HEAD
-        if index in ["SII"]:
-            weights = self._get_bernoulli_weights(max_order=max_order)
-        elif index in ["kADD-SHAP"]:
-            weights = self._get_kadd_weights(max_order=max_order)
-        elif index in ["FSII", "FBII"]:
-=======
         if index == "SII":
             return self._get_bernoulli_weights(max_order=max_order)
         elif index == "kADD-SHAP":
             return self._get_kadd_weights(max_order=max_order)
-        elif index == "FSII":
->>>>>>> 6a5b1cf7
+        elif index in ["FSII", "FBII"]:
             # Default weights for FSI
             weights = np.zeros((max_order + 1, max_order + 1))
             # Including the zero interaction size unharmful for FSII, due to \mu(\emptyset)= \infty thus \phi(\emptyset)=0
