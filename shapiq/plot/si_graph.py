--- conflicted
+++ resolved
@@ -3,23 +3,21 @@
 from __future__ import annotations
 
 import math
-<<<<<<< HEAD
+from typing import TYPE_CHECKING
 from warnings import warn
-=======
-from typing import TYPE_CHECKING
->>>>>>> dade1458
 
 import matplotlib.patches as mpatches
 import matplotlib.path as mpath
 import networkx as nx
 import numpy as np
 from matplotlib import pyplot as plt
-from PIL import Image
 
 from ._config import get_color
 from .utils import add_image_in_center
 
 if TYPE_CHECKING:
+    from PIL.Image import Image
+
     from shapiq.interaction_values import InteractionValues
 
 NORMAL_NODE_SIZE = 0.125  # 0.125
@@ -28,7 +26,7 @@
 ADJUST_NODE_ALPHA = True
 LABEL_OFFSET = 0.07
 
-__all__ = ["si_graph_plot", "get_legend"]
+__all__ = ["get_legend", "si_graph_plot"]
 
 
 def si_graph_plot(
@@ -52,9 +50,9 @@
     adjust_node_pos: bool = False,
     spring_k: float | None = None,
     compactness: float = 1e10,
-    center_image: Image.Image | np.ndarray | None = None,
+    center_image: Image | np.ndarray | None = None,
     center_image_size: float = 0.4,
-    feature_image_patches: dict[int, Image.Image] | list[Image.Image] | None = None,
+    feature_image_patches: dict[int, Image] | list[Image] | None = None,
     feature_image_patches_size: float = 0.2,
 ) -> tuple[plt.figure, plt.axis] | None:
     """Plots the interaction values as an explanation graph.
@@ -67,51 +65,83 @@
 
     Args:
         interaction_values: The interaction values to plot.
+
         show: Whether to show or return the plot. Defaults to ``True``.
-        n_interactions: The number of interactions to plot. If ``None``, all interactions are plotted
-            according to the draw_threshold.
+
+        n_interactions: The number of interactions to plot. If ``None``, all interactions are
+            plotted according to the draw_threshold.
+
         draw_threshold: The threshold to draw an edge (i.e. only draw explanations with an
             interaction value higher than this threshold).
+
         interaction_direction: The sign of the interaction values to plot. If ``None``, all
             interactions are plotted. Possible values are ``"positive"`` and
             ``"negative"``. Defaults to ``None``.
-        min_max_order: Only show interactions of min <= size <= max. First order interactions are always shown.
-            To use maximum order of interaction values, set max to -1. Defaults to ``(1, -1)``.
+
+        min_max_order: Only show interactions of min <= size <= max. First order interactions are
+            always shown. To use maximum order of interaction values, set max to -1. Defaults to
+            ``(1, -1)``.
+
         size_factor: The factor to scale the explanations by (a higher value will make the
             interactions and main effects larger). Defaults to ``1.0``.
+
         node_size_scaling: The scaling factor for the node sizes. This can be used to make the nodes
             larger or smaller depending on how the graph looks. Defaults to ``1.0`` (no scaling).
-            Values between ``0.0`` and ``1.0`` will make the nodes smaller, higher values will make the nodes larger.
+            Values between ``0.0`` and ``1.0`` will make the nodes smaller, higher values will make
+            the nodes larger.
+
         min_max_interactions: The minimum and maximum interaction values to use for scaling the
             interactions as a tuple ``(min, max)``. If ``None``, the minimum and maximum interaction
             values are used. Defaults to ``None``.
-        feature_names: The feature names used for plotting. List/dict mapping index of the player as index/key to name.
-            If no feature names are provided, the feature indices are used instead. Defaults to ``None``.
+
+        feature_names: The feature names used for plotting. List/dict mapping index of the player as
+            index/key to name. If no feature names are provided, the feature indices are used
+            instead. Defaults to ``None``.
+
         graph: The underlying graph structure as a list of edge tuples or a networkx graph. If a
             networkx graph is provided, the nodes are used as the players and the edges are used as
             the connections between the players. Defaults to ``None``, which creates a graph with
             all nodes from the interaction values without any edges between them.
-        plot_original_nodes: If set to ``True``, nodes are shown as white circles with the label inside,
-            large first-order-effects appear as halos around the node. Set to ``False``, only the explanation nodes are
-            shown, their labels next to them. Defaults to ``False``.
+
+        plot_original_nodes: If set to ``True``, nodes are shown as white circles with the label
+            inside, large first-order-effects appear as halos around the node. Set to ``False``,
+            only the explanation nodes are shown, their labels next to them. Defaults to ``False``.
+
         plot_explanation: Whether to plot the explanation or only the original graph. Defaults to
             ``True``.
+
         pos: The positions of the nodes in the graph. If ``None``, the spring layout is used to
             position the nodes. Defaults to ``None``.
+
         circular_layout: plot the players in a circle according to their order.
+
         random_seed: The random seed to use for layout of the graph (if not circular).
+
         adjust_node_pos: Whether to adjust the node positions such that the nodes are at least
             ``NORMAL_NODE_SIZE`` apart. Defaults to ``False``.
+
         spring_k: The spring constant for the spring layout. If `None`, the spring constant is
             calculated based on the number of nodes in the graph. Defaults to ``None``.
+
         compactness: A scaling factor for the underlying spring layout. A higher compactness value
             will move the interactions closer to the graph nodes. If your graph looks weird, try
             adjusting this value, e.g. ``[0.1, 1.0, 10.0, 100.0, 1000.0]``. Defaults to ``1e10``.
-        feature_image_patches: A dictionary/list containing the image patches to be displayed instead of of
-            the feature labels in the network. The keys/indices of the list are the feature indices and the values are
-            the feature images. If explicit feature names are provided, they are displayed on top of the image.
-            Defaults to ``None``.
+
+        center_image: An optional image to be displayed in the center of the graph. If provided,
+            the image displayed with size ``center_image_size``. If the number of features is
+            a perfect square, we assume a vision transformer style grid was used and overlay the
+            image with a grid of feature image patches. Defaults to ``None``.
+
+        center_image_size: The size of the center image. Defaults to ``0.4``. Adjust this value
+            to make the image larger or smaller in the center of the graph.
+
+        feature_image_patches: A dictionary/list containing the image patches to be displayed
+            instead of the feature labels in the network. The keys/indices of the list are the
+            feature indices and the values are the feature images. If explicit feature names are
+            provided, they are displayed on top of the image. Defaults to ``None``.
+
         feature_image_patches_size: The size of the feature image patches. Defaults to ``0.2``.
+
     Returns:
         The figure and axis of the plot if ``show`` is ``False``. Otherwise, ``None``.
 
@@ -135,7 +165,7 @@
 
     player_ids = {
         interaction[0]
-        for interaction in interaction_values.interaction_lookup.keys()
+        for interaction in interaction_values.interaction_lookup
         if len(interaction) == 1
     }
 
@@ -236,7 +266,7 @@
                 explanation_graph.add_edge(player, player_last, **attributes)
 
     # position first the original graph structure
-    if isinstance(graph, nx.Graph) or isinstance(graph, list):
+    if isinstance(graph, nx.Graph | list):
         circular_layout = False
     if pos is None:
         if circular_layout:
@@ -317,11 +347,14 @@
     if not show:
         return fig, ax
     plt.show()
+    return None
 
 
 def get_legend(axis: plt.Axes | None = None) -> tuple[plt.legend, plt.legend]:
-    """Returns a tuple of legends, a legend for first order (nodes) and one for higher order (edges) interactions. If an
-        axis is provided, it adds the legend to the axis.
+    """Gets the legend for the SI graph plot.
+
+    Returns a tuple of legends, a legend for first order (nodes) and one for higher order (edges)
+    interactions. If an axis is provided, it adds the legend to the axis.
 
     Args:
         axis (plt.Axes): The axis to add the legend to.
@@ -390,11 +423,6 @@
     value: float | np.ndarray,
     max_value: float,
     base_value: float,
-<<<<<<< HEAD
-=======
-    *,
-    cubic_scaling: bool = False,
->>>>>>> dade1458
 ) -> float:
     """Scale a value between 0 and 1 based on the maximum value and a base value.
 
@@ -410,14 +438,7 @@
 
     """
     ratio = abs(value) / abs(max_value)  # ratio is always positive in [0, 1]
-<<<<<<< HEAD
-    alpha = ratio * base_value
-    return alpha
-=======
-    if cubic_scaling:
-        ratio = ratio**3
     return ratio * base_value
->>>>>>> dade1458
 
 
 def _draw_fancy_hyper_edges(
@@ -559,7 +580,6 @@
     ax: plt.axis,
     pos: dict,
     graph: nx.Graph,
-    *,
     nodes: list | None = None,
     normal_node_size: float = NORMAL_NODE_SIZE,
 ) -> None:
@@ -640,17 +660,27 @@
     ax: plt.axis,
     pos: dict,
     graph: nx.Graph,
+    *,
     nodes: list | None = None,
-    normal_node_size=1.0,
-    plot_white_nodes=False,
+    normal_node_size: float = 1.0,
+    plot_white_nodes: bool = False,
 ) -> None:
     """Adds labels to the nodes of the graph.
 
     Args:
         ax: The axis to draw the labels on.
+
         pos: The positions of the nodes.
+
         graph: The graph to draw the labels on.
+
         nodes: The nodes to draw the labels on. If ``None`` (default), all nodes are drawn.
+
+        normal_node_size: The size of the nodes. Defaults to ``1.0``.
+
+        plot_white_nodes: If set to ``True``, the nodes are drawn as white circles with the label
+            inside. If set to ``False``, the labels are drawn next to the nodes. Defaults to
+            ``False``.
 
     """
     for node in graph.nodes:
@@ -735,238 +765,4 @@
         for node, position in pos.items():
             pos[node] = position * min_edge_distance / min_distance
 
-<<<<<<< HEAD
-    return pos
-=======
-    return pos
-
-
-def si_graph_plot(
-    interaction_values: InteractionValues,
-    *,
-    graph: list[tuple] | nx.Graph | None = None,
-    n_interactions: int | None = None,
-    draw_threshold: float = 0.0,
-    random_seed: int = 42,
-    size_factor: float = 1.0,
-    plot_explanation: bool = True,
-    compactness: float = 1e10,
-    feature_names: list | None = None,
-    cubic_scaling: bool = False,
-    pos: dict | None = None,
-    node_size_scaling: float = 1.0,
-    min_max_interactions: tuple[float, float] | None = None,
-    adjust_node_pos: bool = False,
-    spring_k: float | None = None,
-    interaction_direction: str | None = None,
-    node_area_scaling: bool = False,
-    show: bool = False,
-) -> tuple[plt.figure, plt.axis] | None:
-    """Plots the interaction values as an explanation graph.
-
-    An explanation graph is an undirected graph where the nodes represent players and the edges
-    represent interactions between the players. The size of the nodes and edges represent the
-    strength of the interaction values. The color of the edges represents the sign of the
-    interaction values (red for positive and blue for negative). The SI-graph plot is presented in
-    Muschalik et al. (2024)[1]_.
-
-    Args:
-        interaction_values: The interaction values to plot.
-        graph: The underlying graph structure as a list of edge tuples or a networkx graph. If a
-            networkx graph is provided, the nodes are used as the players and the edges are used as
-            the connections between the players. Defaults to ``None``, which creates a graph with
-            all nodes from the interaction values without any edges between them.
-        n_interactions: The number of interactions to plot. If ``None``, all interactions are
-            according to the draw_threshold.
-        draw_threshold: The threshold to draw an edge (i.e. only draw explanations with an
-            interaction value higher than this threshold).
-        random_seed: The random seed to use for layout of the graph.
-        size_factor: The factor to scale the explanations by (a higher value will make the
-            interactions and main effects larger). Defaults to ``1.0``.
-        plot_explanation: Whether to plot the explanation or only the original graph. Defaults to
-            ``True``.
-        compactness: A scaling factor for the underlying spring layout. A higher compactness value
-            will move the interactions closer to the graph nodes. If your graph looks weird, try
-            adjusting this value, e.g. ``[0.1, 1.0, 10.0, 100.0, 1000.0]``. Defaults to ``1.0``.
-        feature_names: A list of feature names to use for the nodes in the graph. If ``None``,
-            the feature indices are used instead. Defaults to ``None``.
-        cubic_scaling: Whether to scale the size of explanations cubically (``True``) or linearly
-            (``False``, default). Cubic scaling puts more emphasis on larger interactions in the
-            plot. Defaults to ``False``.
-        pos: The positions of the nodes in the graph. If ``None``, the spring layout is used to
-            position the nodes. Defaults to ``None``.
-        node_size_scaling: The scaling factor for the node sizes. This can be used to make the nodes
-            larger or smaller depending on how the graph looks. Defaults to ``1.0`` (no scaling).
-            Negative values will make the nodes smaller, positive values will make the nodes larger.
-        min_max_interactions: The minimum and maximum interaction values to use for scaling the
-            interactions as a tuple ``(min, max)``. If ``None``, the minimum and maximum interaction
-            values are used. Defaults to ``None``.
-        adjust_node_pos: Whether to adjust the node positions such that the nodes are at least
-            ``NORMAL_NODE_SIZE`` apart. Defaults to ``False``.
-        spring_k: The spring constant for the spring layout. If `None`, the spring constant is
-            calculated based on the number of nodes in the graph. Defaults to ``None``.
-        interaction_direction: The sign of the interaction values to plot. If ``None``, all
-            interactions are plotted. Possible values are ``"positive"`` and
-            ``"negative"``. Defaults to ``None``.
-        node_area_scaling: Whether to scale the node sizes based on the area of the nodes (``True``)
-             or the radius of the nodes (``False``). Defaults to ``False``.
-        show: Whether to show or return the plot. Defaults to ``False``.
-
-    Returns:
-        The figure and axis of the plot if ``show`` is ``False``. Otherwise, ``None``.
-
-    References:
-        .. [1] Muschalik, M., Baniecki, H., Fumagalli, F., Kolpaczki, P., Hammer, B., and
-            Hüllermeier, E. (2024). shapiq: Shapley Interactions for Machine Learning. In:
-            The Thirty-eight Conference on Neural Information Processing Systems Datasets and
-            Benchmarks Track. url: https://openreview.net/forum?id=knxGmi6SJi#discussion.
-
-    """
-    normal_node_size = NORMAL_NODE_SIZE * node_size_scaling
-    base_size = BASE_SIZE * node_size_scaling
-
-    label_mapping = None
-    if feature_names is not None:
-        label_mapping = {i: feature_names[i] for i in range(len(feature_names))}
-
-    # fill the original graph with the edges and nodes
-    if isinstance(graph, nx.Graph):
-        original_graph = graph
-        graph_nodes = list(original_graph.nodes)
-        # check if graph has labels
-        if "label" not in original_graph.nodes[graph_nodes[0]]:
-            for node in graph_nodes:
-                node_label = label_mapping.get(node, node) if label_mapping is not None else node
-                original_graph.nodes[node]["label"] = node_label
-    elif isinstance(graph, list):
-        original_graph, graph_nodes = nx.Graph(), []
-        for edge in graph:
-            original_graph.add_edge(*edge)
-            nodel_labels = [edge[0], edge[1]]
-            if label_mapping is not None:
-                nodel_labels = [label_mapping.get(node, node) for node in nodel_labels]
-            original_graph.add_node(edge[0], label=nodel_labels[0])
-            original_graph.add_node(edge[1], label=nodel_labels[1])
-            graph_nodes.extend([edge[0], edge[1]])
-    else:  # graph is considered None
-        original_graph = nx.Graph()
-        graph_nodes = list(range(interaction_values.n_players))
-        for node in graph_nodes:
-            node_label = label_mapping.get(node, node) if label_mapping is not None else node
-            original_graph.add_node(node, label=node_label)
-
-    if n_interactions is not None:
-        # get the top n interactions
-        interaction_values = interaction_values.get_top_k(n_interactions)
-
-    # get the interactions to plot (sufficiently large)
-    interactions_to_plot = {}
-    min_interaction, max_interaction = 1e10, 0.0
-    for interaction, interaction_pos in interaction_values.interaction_lookup.items():
-        if len(interaction) == 0:
-            continue
-        interaction_value = interaction_values.values[interaction_pos]
-        min_interaction = min(abs(interaction_value), min_interaction)
-        max_interaction = max(abs(interaction_value), max_interaction)
-        if abs(interaction_value) > draw_threshold:
-            if interaction_direction == "positive" and interaction_value < 0:
-                continue
-            if interaction_direction == "negative" and interaction_value > 0:
-                continue
-            interactions_to_plot[interaction] = interaction_value
-
-    if min_max_interactions is not None:
-        min_interaction, max_interaction = min_max_interactions
-
-    # create explanation graph
-    explanation_graph, explanation_nodes, explanation_edges = nx.Graph(), [], []
-    for interaction, interaction_value in interactions_to_plot.items():
-        interaction_size = len(interaction)
-        interaction_strength = abs(interaction_value)
-
-        attributes = {
-            "color": get_color(interaction_value),
-            "alpha": _normalize_value(
-                interaction_value,
-                max_interaction,
-                BASE_ALPHA_VALUE,
-                cubic_scaling=cubic_scaling,
-            ),
-            "interaction": interaction,
-            "weight": interaction_strength * compactness,
-            "size": _normalize_value(
-                interaction_value,
-                max_interaction,
-                base_size * size_factor,
-                cubic_scaling=cubic_scaling,
-            ),
-        }
-
-        # add main effect explanations as nodes
-        if interaction_size == 1:
-            player = interaction[0]
-            explanation_graph.add_node(player, **attributes)
-            explanation_nodes.append(player)
-
-        # add 2-way interaction explanations as edges
-        if interaction_size >= 2:
-            explanation_edges.append(interaction)
-            player_last = interaction[-1]
-            if interaction_size > 2:
-                dummy_node = tuple(interaction)
-                explanation_graph.add_node(dummy_node, **attributes)
-                player_last = dummy_node
-            # add the edges between the players
-            for player in interaction[:-1]:
-                explanation_graph.add_edge(player, player_last, **attributes)
-
-    # position first the original graph structure
-    if pos is None:
-        pos = nx.spring_layout(original_graph, seed=random_seed, k=spring_k)
-        pos = nx.kamada_kawai_layout(original_graph, scale=1.0, pos=pos)
-    else:
-        # pos is given but we need to scale the positions potentially
-        min_pos = np.min(list(pos.values()), axis=0)
-        max_pos = np.max(list(pos.values()), axis=0)
-        pos = {node: (pos[node] - min_pos) / (max_pos - min_pos) for node in pos}
-
-    # adjust pos such that the nodes are at least NORMAL_NODE_SIZE apart
-    if adjust_node_pos:
-        pos = _adjust_position(pos, original_graph)
-
-    # create the plot
-    fig, ax = plt.subplots(figsize=(7, 7))
-    if plot_explanation:
-        # position now again the hyper-edges onto the normal nodes weight param is weight
-        pos_explain = nx.spring_layout(
-            explanation_graph,
-            weight="weight",
-            seed=random_seed,
-            pos=pos,
-            fixed=graph_nodes,
-        )
-        pos.update(pos_explain)
-        _draw_fancy_hyper_edges(ax, pos, explanation_graph, hyper_edges=explanation_edges)
-        _draw_explanation_nodes(
-            ax,
-            pos,
-            explanation_graph,
-            nodes=explanation_nodes,
-            normal_node_size=normal_node_size,
-            node_area_scaling=node_area_scaling,
-        )
-
-    # add the original graph structure on top
-    _draw_graph_nodes(ax, pos, original_graph, normal_node_size=normal_node_size)
-    _draw_graph_edges(ax, pos, original_graph, normal_node_size=normal_node_size)
-    _draw_graph_labels(ax, pos, original_graph)
-
-    # tidy up the plot
-    ax.set_aspect("equal", adjustable="datalim")  # make y- and x-axis scales equal
-    ax.axis("off")  # remove axis
-
-    if not show:
-        return fig, ax
-    plt.show()
-    return None
->>>>>>> dade1458
+    return pos