"""Plotting functions for the shapiq package."""

from .explanation_graph import si_graph_plot
from .force import force_plot
from .network import network_plot
from .stacked_bar import stacked_bar_plot
<<<<<<< HEAD
from .force import force_plot
from .bar import bar_plot
=======
>>>>>>> 52e3e075

__all__ = [
    "network_plot", 
    "stacked_bar_plot", 
    "si_graph_plot", 
    "force_plot", 
    "bar_plot"
]<|MERGE_RESOLUTION|>--- conflicted
+++ resolved
@@ -4,11 +4,7 @@
 from .force import force_plot
 from .network import network_plot
 from .stacked_bar import stacked_bar_plot
-<<<<<<< HEAD
-from .force import force_plot
 from .bar import bar_plot
-=======
->>>>>>> 52e3e075
 
 __all__ = [
     "network_plot", 
