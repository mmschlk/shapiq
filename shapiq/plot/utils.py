"""This utility module contains helper functions for plotting."""

from __future__ import annotations

import math
import re
<<<<<<< HEAD
from collections.abc import Iterable
from copy import deepcopy
from typing import TYPE_CHECKING

import numpy as np

if TYPE_CHECKING:
    from matplotlib.axes import Axes
    from PIL.Image import Image

__all__ = ["abbreviate_feature_names", "format_value", "format_labels", "add_image_in_center"]
=======
from typing import TYPE_CHECKING

if TYPE_CHECKING:
    from collections.abc import Iterable

__all__ = ["abbreviate_feature_names", "format_labels", "format_value"]
>>>>>>> dade1458


def format_value(
    s: float | str,
    format_str: str = "%.2f",
) -> str:
    """Strips trailing zeros and uses a unicode minus sign.

    Args:
        s: The value to be formatted.
        format_str: The format string to be used. Defaults to "%.2f".

    Returns:
        str: The formatted value.

    Examples:
        >>> format_value(1.0)
        "1"
        >>> format_value(1.234)
        "1.23"

    """
    if not issubclass(type(s), str):
        s = format_str % s
    s = re.sub(r"\.?0+$", "", s)
    if s[0] == "-":
        s = "\u2212" + s[1:]
    return s


def format_labels(
    feature_mapping: dict[int, str],
    feature_tuple: tuple[int, ...],
) -> str:
    """Formats the feature labels for the plots.

    Args:
        feature_mapping: A dictionary mapping feature indices to feature names.
        feature_tuple: The feature tuple to be formatted.

    Returns:
        str: The formatted feature tuple.

    Example:
        >>> feature_mapping = {0: "A", 1: "B", 2: "C"}
        >>> format_labels(feature_mapping, (0, 1))
        "A x B"
        >>> format_labels(feature_mapping, (0,))
        "A"
        >>> format_labels(feature_mapping, ())
        "Base Value"

    """
    if len(feature_tuple) == 0:
        return "Base Value"
    if len(feature_tuple) == 1:
        return str(feature_mapping[feature_tuple[0]])
    return " x ".join([str(feature_mapping[f]) for f in feature_tuple])


def abbreviate_feature_names(feature_names: Iterable[str]) -> list[str]:
    """A rudimentary function to abbreviate feature names for plotting.

    Args:
        feature_names: The feature names to be abbreviated.

    Returns:
        list[str]: The abbreviated feature names.

    """
    abbreviated_names = []
    for _name in feature_names:
        name = str(_name)
        name = name.strip()
        capital_letters = sum(1 for c in name if c.isupper())
        seperator_chars = (" ", "_", "-", ".")
        is_seperator_in_name = any(c in seperator_chars for c in name[:-1])
        if is_seperator_in_name:
            for seperator in seperator_chars:
                name = name.replace(seperator, ".")
            name_parts = name.split(".")
            new_name = ""
            for part in name_parts:
                if part:
                    new_name += part[0].upper()
            abbreviated_names.append(new_name)
        elif capital_letters > 1:
            new_name = "".join([c for c in name if c.isupper()])
            abbreviated_names.append(new_name[0:3])
        else:
            abbreviated_names.append(name.strip()[0:3] + ".")
    return abbreviated_names


def add_image_in_center(
    axis: Axes,
    image: Image | np.ndarray,
    size: float = 0.4,
    n_features: int | None = None,
) -> None:
    """Adds an image in the center of the plot.

    Args:
        axis: The matplotlib axis to add the image to.

        image: The image to be added.

        size: The size of the image in the plot. Defaults to ``0.4``.

        n_features: The number of features in the plot. If provided, the image is divided into a
            grid containing n_features patches. Defaults to ``None``.
    """
    from PIL import Image

    # add the image in the center of the plot
    image_to_plot = Image.fromarray(np.asarray(deepcopy(image)))
    axis.imshow(image_to_plot, extent=(-size, size, -size, size), zorder=1e10)

    if n_features is None:
        return

    # add grid lines
    x = np.linspace(-size, size, int(math.sqrt(n_features) + 1))
    y = np.linspace(-size, size, int(math.sqrt(n_features) + 1))
    axis.vlines(
        x=x, ymin=-size, ymax=size, colors="white", linewidths=2, linestyles="solid", zorder=2e10
    )
    axis.hlines(
        y=y, xmin=-size, xmax=size, colors="white", linewidths=2, linestyles="solid", zorder=2e10
    )<|MERGE_RESOLUTION|>--- conflicted
+++ resolved
@@ -4,8 +4,10 @@
 
 import math
 import re
-<<<<<<< HEAD
-from collections.abc import Iterable
+from typing import TYPE_CHECKING
+
+if TYPE_CHECKING:
+    from collections.abc import Iterable
 from copy import deepcopy
 from typing import TYPE_CHECKING
 
@@ -15,15 +17,7 @@
     from matplotlib.axes import Axes
     from PIL.Image import Image
 
-__all__ = ["abbreviate_feature_names", "format_value", "format_labels", "add_image_in_center"]
-=======
-from typing import TYPE_CHECKING
-
-if TYPE_CHECKING:
-    from collections.abc import Iterable
-
-__all__ = ["abbreviate_feature_names", "format_labels", "format_value"]
->>>>>>> dade1458
+__all__ = ["abbreviate_feature_names", "add_image_in_center", "format_labels", "format_value"]
 
 
 def format_value(
