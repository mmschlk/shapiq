--- conflicted
+++ resolved
@@ -2,26 +2,13 @@
 
 from __future__ import annotations
 
-<<<<<<< HEAD
-from typing import Any
-=======
-import copy
-import math
 from typing import TYPE_CHECKING, Any
->>>>>>> dade1458
 
 import matplotlib.pyplot as plt
-from PIL import Image
-
-<<<<<<< HEAD
-from ..interaction_values import InteractionValues
-=======
-from shapiq.utils import powerset
-
-from ._config import BLUE, LINES, NEUTRAL, RED, get_color
->>>>>>> dade1458
 
 if TYPE_CHECKING:
+    from PIL.Image import Image
+
     from shapiq.interaction_values import InteractionValues
 
 __all__ = ["network_plot"]
@@ -31,7 +18,7 @@
     interaction_values: InteractionValues | None = None,
     *,
     feature_names: list[Any] | dict[int, Any] | None = None,
-    feature_image_patches: dict[int, Image.Image] | list[Image.Image] | None = None,
+    feature_image_patches: dict[int, Image] | list[Image] | None = None,
     feature_image_patches_size: float | dict[int, float] | None = 0.2,
     show: bool = False,
 ) -> tuple[plt.Figure, plt.Axes] | None:
@@ -50,14 +37,18 @@
 
     Args:
         interaction_values: The interaction values as an interaction object.
-        feature_names: The feature names used for plotting. List/dict mapping index of the player as index/key to name.
-            If no feature names are provided, the feature indices are used instead. Defaults to ``None``.
-        feature_image_patches: A dictionary/list containing the image patches to be displayed instead of
-            the feature labels in the network. The keys/indices of the list are the feature indices and the values are
-            the feature images. If explicit feature names are provided, they are displayed on top of the image.
-            Defaults to ``None``.
-        feature_image_patches_size: The size of the feature image patches.
-            Defaults to ``0.2``.
+
+        feature_names: The feature names used for plotting. List/dict mapping index of the player as
+            index/key to name. If no feature names are provided, the feature indices are used
+            instead. Defaults to ``None``.
+
+        feature_image_patches: A dictionary/list containing the image patches to be displayed
+            instead of the feature labels in the network. The keys/indices of the list are the
+            feature indices and the values are the feature images. If explicit feature names are
+            provided, they are displayed on top of the image. Defaults to ``None``.
+
+        feature_image_patches_size: The size of the feature image patches. Defaults to ``0.2``.
+
         show: Whether to show the plot. Defaults to ``False``. If ``False``, the figure and the axis
             containing the plot are returned, otherwise ``None``.
 
@@ -72,43 +63,8 @@
     """
     from . import si_graph_plot
 
-<<<<<<< HEAD
     fig, ax = si_graph_plot(
         interaction_values=interaction_values,
-=======
-    if interaction_values is not None:
-        n_players = interaction_values.n_players
-        first_order_values = np.zeros(n_players)
-        second_order_values = np.zeros((n_players, n_players))
-        for interaction in powerset(range(n_players), min_size=1, max_size=2):
-            if len(interaction) == 1:
-                first_order_values[interaction[0]] = interaction_values[interaction]
-            else:
-                second_order_values[interaction] = interaction_values[interaction]
-    elif first_order_values is None or second_order_values is None:
-        msg = (
-            "Either interaction_values or first_order_values and second_order_values must be "
-            "provided. If interaction_values is provided this will be used."
-        )
-        raise ValueError(msg)
-
-    # get the number of features and the feature names
-    n_features = first_order_values.shape[0]
-    if feature_names is None:
-        feature_names = [str(i + 1) for i in range(n_features)]
-
-    # create a fully connected graph up to the n_sii_order
-    graph = nx.complete_graph(n_features)
-
-    nodes_visit_order = _order_nodes(len(graph.nodes))
-
-    # add the weights to the edges
-    _add_weight_to_edges_in_graph(
-        graph=graph,
-        first_order_values=first_order_values,
-        second_order_values=second_order_values,
-        n_features=n_features,
->>>>>>> dade1458
         feature_names=feature_names,
         feature_image_patches=feature_image_patches,
         feature_image_patches_size=feature_image_patches_size,
@@ -116,206 +72,6 @@
         min_max_order=(1, 2),
     )
     if not show:
-<<<<<<< HEAD
         return fig, ax
     plt.show()
-=======
-        return fig, axis
-    plt.show()
-    return None
-
-
-def _add_weight_to_edges_in_graph(
-    graph: nx.Graph,
-    first_order_values: np.ndarray,
-    second_order_values: np.ndarray,
-    n_features: int,
-    feature_names: list[str],
-    nodes_visit_order: list[int],
-) -> None:
-    """Adds the weights to the edges in the graph.
-
-    Args:
-        graph (nx.Graph): The graph to add the weights to.
-        first_order_values (np.ndarray): The first order n-SII values.
-        second_order_values (np.ndarray): The second order n-SII values.
-        n_features (int): The number of features.
-        feature_names (list[str]): The names of the features.
-        nodes_visit_order (list[int]): The order of the nodes to visit.
-
-    Returns:
-        None
-
-    """
-    # get min and max value for n_shapley_values
-    min_node_value, max_node_value = np.min(first_order_values), np.max(first_order_values)
-    min_edge_value, max_edge_value = np.min(second_order_values), np.max(second_order_values)
-
-    all_range = abs(max(max_node_value, max_edge_value) - min(min_node_value, min_edge_value))
-
-    size_scaler = 30
-
-    for i, node_id in enumerate(nodes_visit_order):
-        weight: float = first_order_values[i]
-        size = abs(weight) / all_range
-        color = get_color(weight)
-        graph.nodes[node_id]["node_color"] = color
-        graph.nodes[node_id]["node_size"] = size * 250
-        graph.nodes[node_id]["label"] = feature_names[node_id]
-        graph.nodes[node_id]["linewidths"] = 1
-        graph.nodes[node_id]["edgecolors"] = color
-
-    for interaction in powerset(range(n_features), min_size=2, max_size=2):
-        weight: float = float(second_order_values[interaction])
-        edge = sorted(interaction)
-        edge[0] = nodes_visit_order.index(interaction[0])
-        edge[1] = nodes_visit_order.index(interaction[1])
-        edge = tuple(edge)
-        color = get_color(weight)
-        # scale weight between min and max edge value
-        size = abs(weight) / all_range
-        graph_edge = graph.get_edge_data(*edge)
-        graph_edge["width"] = size * (size_scaler + 1)
-        graph_edge["color"] = color
-
-
-def _add_legend_to_axis(axis: plt.Axes) -> None:
-    """Adds a legend for order 1 (nodes) and order 2 (edges) interactions to the axis.
-
-    Args:
-        axis (plt.Axes): The axis to add the legend to.
-
-    Returns:
-        None
-
-    """
-    sizes = [1.0, 0.2, 0.2, 1]
-    labels = ["high pos.", "low pos.", "low neg.", "high neg."]
-    alphas_line = [0.5, 0.2, 0.2, 0.5]
-
-    # order 1 (circles)
-    plot_circles = []
-    for i in range(4):
-        size = sizes[i]
-        color = RED.hex if i < 2 else BLUE.hex
-        circle = axis.plot([], [], c=color, marker="o", markersize=size * 8, linestyle="None")
-        plot_circles.append(circle[0])
-
-    font_size = plt.rcParams["legend.fontsize"]
-
-    legend1 = plt.legend(
-        plot_circles,
-        labels,
-        frameon=True,
-        framealpha=0.5,
-        facecolor="white",
-        title=r"$\bf{Order\ 1}$",
-        fontsize=font_size,
-        labelspacing=0.5,
-        handletextpad=0.5,
-        borderpad=0.5,
-        handlelength=1.5,
-        title_fontsize=font_size,
-        loc="upper left",
-    )
-
-    # order 2 (lines)
-    plot_lines = []
-    for i in range(4):
-        size = sizes[i]
-        alpha = alphas_line[i]
-        color = RED.hex if i < 2 else BLUE.hex
-        line = axis.plot([], [], c=color, linewidth=size * 3, alpha=alpha)
-        plot_lines.append(line[0])
-
-    legend2 = plt.legend(
-        plot_lines,
-        labels,
-        frameon=True,
-        framealpha=0.5,
-        facecolor="white",
-        title=r"$\bf{Order\ 2}$",
-        fontsize=font_size,
-        labelspacing=0.5,
-        handletextpad=0.5,
-        borderpad=0.5,
-        handlelength=1.5,
-        title_fontsize=font_size,
-        loc="upper right",
-    )
-
-    axis.add_artist(legend1)
-    axis.add_artist(legend2)
-
-
-def _add_center_image(
-    axis: plt.Axes,
-    center_image: Image.Image,
-    center_image_size: float,
-    n_features: int,
-) -> None:
-    """Adds the center image to the axis.
-
-    Args:
-        axis (plt.Axes): The axis to add the image to.
-        center_image (Image.Image): The image to add to the axis.
-        center_image_size (float): The size of the center image.
-        n_features (int): The number of features.
-
-    Returns:
-        None
-
-    """
-    # plot the center image
-    image_to_plot = Image.fromarray(np.asarray(copy.deepcopy(center_image)))
-    extend = center_image_size
-    axis.imshow(image_to_plot, extent=(-extend, extend, -extend, extend))
-
-    # add grids with vlines and hlines to the image
-    x = np.linspace(-extend, extend, int(math.sqrt(n_features) + 1))
-    y = np.linspace(-extend, extend, int(math.sqrt(n_features) + 1))
-    axis.vlines(x=x, ymin=-extend, ymax=extend, colors="white", linewidths=2, linestyles="solid")
-    axis.hlines(y=y, xmin=-extend, xmax=extend, colors="white", linewidths=2, linestyles="solid")
-
-    # move image to the foreground and edges to the background
-    axis.set_zorder(1)
-    for edge in axis.collections:
-        edge.set_zorder(0)
-
-
-def _get_highest_node_index(n_nodes: int) -> int:
-    """Calculates the node with the highest position on the y-axis given the total number of nodes.
-
-    Args:
-        n_nodes (int): The total number of nodes.
-
-    Returns:
-        int: The index of the highest node.
-
-    """
-    n_connections = 0
-    # highest node is the last node below 1/4 of all connections in the circle
-    while n_connections <= n_nodes / 4:
-        n_connections += 1
-    n_connections -= 1
-    return n_connections
-
-
-def _order_nodes(n_nodes: int) -> list[int]:
-    """Orders the nodes in the network plot.
-
-    Args:
-        n_nodes (int): The total number of nodes.
-
-    Returns:
-        list[int]: The order of the nodes.
-
-    """
-    highest_node = _get_highest_node_index(n_nodes)
-    nodes_visit_order = [highest_node]
-    desired_order = list(reversed(list(range(n_nodes))))
-    highest_node_index = desired_order.index(highest_node)
-    nodes_visit_order += desired_order[highest_node_index + 1 :]
-    nodes_visit_order += desired_order[:highest_node_index]
-    return nodes_visit_order
->>>>>>> dade1458
+    return None