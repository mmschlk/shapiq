--- conflicted
+++ resolved
@@ -96,14 +96,10 @@
         coalitions_matrix = np.concatenate(coalitions_matrix, axis=0)
         # (data.shape[0] * self.conditional_budget, n_features)
         X_masked = X_tiled.copy()
-<<<<<<< HEAD
-        X_masked[coalitions_matrix] = np.nan
-=======
         try:
             X_masked[coalitions_matrix] = np.NaN  # old numpy version
         except AttributeError:  # interim solution since numpy changed
             X_masked[coalitions_matrix] = np.nan  # new numpy version
->>>>>>> fe412d3f
         tree_embedder = xgboost.XGBRegressor(random_state=self.random_state)
         tree_embedder.fit(X_masked, X_tiled)
         self._data_embedded = tree_embedder.apply(data)
