--- conflicted
+++ resolved
@@ -6,6 +6,7 @@
 import pickle
 from collections.abc import Sequence
 from dataclasses import dataclass
+from typing import Union
 from warnings import warn
 
 import matplotlib.pyplot as plt
@@ -150,7 +151,7 @@
 
     def get_top_k(
         self, k: int, as_interaction_values: bool = True
-    ) -> "InteractionValues | tuple[dict, list[tuple]]":
+    ) -> Union["InteractionValues", tuple[dict, list[tuple]]]:
         """Returns the top k interactions.
 
         Args:
@@ -333,7 +334,7 @@
             baseline_value=self.baseline_value,
         )
 
-    def __add__(self, other: "InteractionValues | int | float") -> "InteractionValues":
+    def __add__(self, other: Union["InteractionValues", int, float]) -> "InteractionValues":
         """Adds two InteractionValues objects together or a scalar."""
         n_players, min_order, max_order = self.n_players, self.min_order, self.max_order
         if isinstance(other, InteractionValues):
@@ -387,7 +388,7 @@
             baseline_value=baseline_value,
         )
 
-    def __radd__(self, other: "InteractionValues | int | float") -> "InteractionValues":
+    def __radd__(self, other: Union["InteractionValues", int, float]) -> "InteractionValues":
         """Adds two InteractionValues objects together or a scalar."""
         return self.__add__(other)
 
@@ -405,11 +406,11 @@
             baseline_value=-self.baseline_value,
         )
 
-    def __sub__(self, other: "InteractionValues | int | float") -> "InteractionValues":
+    def __sub__(self, other: Union["InteractionValues", int, float]) -> "InteractionValues":
         """Subtracts two InteractionValues objects or a scalar."""
         return self.__add__(-other)
 
-    def __rsub__(self, other: "InteractionValues | int| float") -> "InteractionValues":
+    def __rsub__(self, other: Union["InteractionValues", int, float]) -> "InteractionValues":
         """Subtracts two InteractionValues objects or a scalar."""
         return (-self).__add__(other)
 
@@ -749,12 +750,8 @@
         feature_names: np.ndarray | None = None,
         show: bool = True,
         abbreviate: bool = True,
-<<<<<<< HEAD
+        contribution_threshold: float = 0.03,
     ) -> plt.Figure | None:
-=======
-        contribution_threshold: float = 0.03,
-    ) -> Optional[plt.Figure]:
->>>>>>> 67a8e628
         """Visualize InteractionValues on a force plot.
 
         For arguments, see shapiq.plots.force_plot().
