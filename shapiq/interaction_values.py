--- conflicted
+++ resolved
@@ -651,14 +651,9 @@
             **kwargs: Keyword arguments passed to ``shap.plots.force()``.
         """
         from shapiq import force_plot
-<<<<<<< HEAD
         return force_plot(
             self, 
             feature_values=feature_values, 
             feature_names=feature_names, 
             **kwargs
-        )
-=======
-
-        return force_plot(self, feature_values, feature_names, **kwargs)
->>>>>>> 52e3e075
+        )