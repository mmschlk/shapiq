# .readthedocs.yaml
# Read the Docs configuration file
# See https://docs.readthedocs.io/en/stable/config-file/v2.html for details

# Required
version: 2

# Set the version of Python and other tools you might need
build:
  os: ubuntu-22.04
  tools:
    python: "3.12"
  apt_packages:
    - pandoc
  jobs:
    # Use uv to speed up the build
    # https://docs.readthedocs.io/en/stable/build-customization.html#install-dependencies-with-uv
    pre_create_environment:
      - asdf plugin add uv
      - asdf install uv latest
      - asdf global uv latest
    create_environment:
      - uv venv
    install:
      - uv sync --all-extras
<<<<<<< HEAD
    post_install:
      - uv run python docs/copy_notebooks.py
    build:
=======
    copy_notebooks:
      - uv run python docs/copy_notebooks.py
    build_docs:
>>>>>>> 8d1b1c41
      - uv run sphinx-build -b html docs/source $READTHEDOCS_OUTPUT/html<|MERGE_RESOLUTION|>--- conflicted
+++ resolved
@@ -9,6 +9,7 @@
 build:
   os: ubuntu-22.04
   tools:
+    python: "3.12"
     python: "3.12"
   apt_packages:
     - pandoc
@@ -23,13 +24,7 @@
       - uv venv
     install:
       - uv sync --all-extras
-<<<<<<< HEAD
     post_install:
       - uv run python docs/copy_notebooks.py
     build:
-=======
-    copy_notebooks:
-      - uv run python docs/copy_notebooks.py
-    build_docs:
->>>>>>> 8d1b1c41
       - uv run sphinx-build -b html docs/source $READTHEDOCS_OUTPUT/html