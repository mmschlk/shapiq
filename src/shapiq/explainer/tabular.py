--- conflicted
+++ resolved
@@ -151,11 +151,7 @@
             )
         elif isinstance(
             imputer,
-<<<<<<< HEAD
-            MarginalImputer | ConditionalImputer | BaselineImputer | TabPFNImputer,
-=======
             MarginalImputer | GenerativeConditionalImputer | BaselineImputer | TabPFNImputer,
->>>>>>> 830c6bc2
         ):
             self._imputer = imputer
         else:
