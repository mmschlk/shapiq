"""Wrapper for the beeswarm plot from the ``shap`` package.

Note:
    Code and implementation was taken and adapted from the [SHAP package](https://github.com/shap/shap)
    which is licensed under the [MIT license](https://github.com/shap/shap/blob/master/LICENSE).

"""

from __future__ import annotations

from typing import TYPE_CHECKING, Literal

import matplotlib.colors as mcolors
import matplotlib.pyplot as plt
import numpy as np
import pandas as pd
from matplotlib.patches import Rectangle

from shapiq.interaction_values import InteractionValues, aggregate_interaction_values

from .utils import abbreviate_feature_names

if TYPE_CHECKING:
    from collections.abc import Sequence

    from matplotlib.axes import Axes
    from matplotlib.figure import Figure


__all__ = ["beeswarm_plot"]


def _get_red_blue_cmap() -> mcolors.LinearSegmentedColormap:
    """Creates a red-blue colormap with a smooth transition from blue to red.

    Returns:
        A colormap object that transitions from blue to red.
    """
    gray_rgb = np.array([0.51615537, 0.51615111, 0.5161729])

    cdict: dict[Literal["red", "green", "blue", "alpha"], Sequence[tuple[float, float, float]]] = {
        "red": [
            (0.0, 0.0, 0.0),
            (0.494949494949495, 0.6035590338007161, 0.6035590338007161),
            (1.0, 1.0, 1.0),
        ],
        "green": [
            (0.0, 0.5433775692459107, 0.5433775692459107),
            (0.494949494949495, 0.14541587318267168, 0.14541587318267168),
            (1.0, 0.0, 0.0),
        ],
        "blue": [
            (0.0, 0.983379062301401, 0.983379062301401),
            (0.494949494949495, 0.6828490076357064, 0.6828490076357064),
            (1.0, 0.31796406298163893, 0.31796406298163893),
        ],
        "alpha": [(0, 1.0, 1.0), (0.494949494949495, 1.0, 1.0), (1.0, 1.0, 1.0)],
    }
    red_blue = mcolors.LinearSegmentedColormap("red_blue", cdict)
    red_blue.set_bad(gray_rgb.tolist(), 1.0)
    red_blue.set_over(gray_rgb.tolist(), 1.0)
    red_blue.set_under(gray_rgb.tolist(), 1.0)
    return red_blue


def _get_config(row_height: float) -> dict:
    """Returns the configuration for the beeswarm plot.

    Args:
        row_height: Height of each row in the plot.

    Returns:
        Configuration dictionary.
    """
    config_dict = {
        "dot_size": 10,
        "margin_y": 0.01,
        "color_nan": "#777777",
        "color_lines": "#cccccc",
        "color_rectangle": "#eeeeee",
        "alpha_rectangle": 0.5,
    }
    margin = max(-0.1875 * row_height + 0.3875, 0.15)
    margin_label = 0.5 - min(row_height / 3, 0.2)
    config_dict["margin_plot"] = margin
    config_dict["margin_label"] = margin_label
    config_dict["fontsize_ys"] = 10 if row_height <= 0.2 else 11
    return config_dict


def _beeswarm(interaction_values: np.ndarray, rng: np.random.Generator) -> np.ndarray:
    """Creates vertical offsets for a beeswarm plot.

    Args:
        interaction_values: Interaction values for a given feature.
        rng: Random number generator.

    Returns:
        Vertical offsets (ys) for each point.
    """
    num_interactions = len(interaction_values)
    nbins = 100
    quant = np.round(
        nbins
        * (interaction_values - np.min(interaction_values))
        / (np.max(interaction_values) - np.min(interaction_values) + 1e-9)
    )

    inds = np.argsort(quant + rng.uniform(-1e-6, 1e-6, num_interactions))

    layer = 0
    last_bin = -1
    ys = np.zeros(num_interactions)
    for ind in inds:
        if quant[ind] != last_bin:
            layer = 0
        ys[ind] = np.ceil(layer / 2) * ((layer % 2) * 2 - 1)
        layer += 1
        last_bin = quant[ind]
    return ys


def _calculate_range(num_sub_features: int, i: int, margin: float) -> tuple[float, float]:
    """Calculates the y-axis range for a given sub-feature index in a beeswarm plot.

    Args:
        num_sub_features: Total number of sub-features in the interaction.
        i: Index of the current sub-feature.
        margin: Margin to apply to the y-axis range.

    Returns:
        A tuple containing the minimum and maximum y-axis values for the sub-feature.
    """
    if num_sub_features > 1:
        if i == 0:
            y_min = margin / 2 - 0.5
            y_max = 0.5 - margin / 4
        elif i == num_sub_features - 1:
            y_min = margin / 4 - 0.5
            y_max = 0.5 - margin / 2
        else:
            y_min = margin / 4 - 0.5
            y_max = 0.5 - margin / 4
    else:
        y_min = margin / 2 - 0.5
        y_max = 0.5 - margin / 2
    return y_min, y_max


def beeswarm_plot(
    interaction_values_list: list[InteractionValues],
    data: pd.DataFrame | np.ndarray,
    *,
    max_display: int | None = 10,
    feature_names: list[str] | None = None,
    abbreviate: bool = True,
    alpha: float = 0.8,
    row_height: float = 0.4,
    ax: Axes | None = None,
    rng_seed: int | None = 42,
    show: bool = True,
) -> Axes | None:
    """Plots a beeswarm plot of SHAP-IQ interaction values. Based on the SHAP beeswarm plot[1]_.

    The beeswarm plot visualizes how the magnitude and direction of interaction effects are distributed across all samples in the data,
    revealing dependencies between the feature's value and the strength of the interaction.

    Args:
        interaction_values_list: A list containing InteractionValues objects.
        data: The input data used to compute the interaction values.
        max_display: Maximum number of interactions to display. Defaults to 10.
        feature_names: Names of the features. If not given, feature indices will be used. Defaults to ``None``.
        abbreviate: Whether to abbreviate feature names. Defaults to ``True``.
        alpha: The transparency level for the plotted points, ranging from 0 (transparent) to 1
            (opaque). Defaults to 0.8.
        row_height: The height in inches allocated for each row on the plot. Defaults to 0.4.
        ax: ``Matplotlib Axes`` object to plot on. If ``None``, a new figure and axes will be created.
        rng_seed: Random seed for reproducibility. Defaults to 42.
        show: Whether to show the plot. Defaults to ``True``. If ``False``, the function returns the axis of the plot.

    Returns:
        If ``show`` is ``False``, the function returns the axis of the plot. Otherwise, it returns
        ``None``.

    References:
        .. [1] SHAP is available at https://github.com/shap/shap
    """
    if not isinstance(interaction_values_list, list) or len(interaction_values_list) == 0:
        error_message = "shap_interaction_values must be a non-empty list."
        raise ValueError(error_message)
    if not isinstance(data, pd.DataFrame) and not isinstance(data, np.ndarray):
        error_message = f"data must be a pandas DataFrame or a numpy array. Got: {type(data)}."
        raise TypeError(error_message)
    if len(interaction_values_list) != len(data):
        error_message = "Length of shap_interaction_values must match number of rows in data."
        raise ValueError(error_message)
    if row_height <= 0:
        error_message = "row_height must be a positive value."
        raise ValueError(error_message)
    if alpha <= 0 or alpha > 1:
        error_message = "alpha must be between 0 and 1."
        raise ValueError(error_message)

    n_samples = len(data)
    n_players = interaction_values_list[0].n_players

    if feature_names is not None:
        if abbreviate:
            feature_names = abbreviate_feature_names(feature_names)
    else:
        feature_names = ["F" + str(i) for i in range(n_players)]

    if len(feature_names) != n_players:
        error_message = "Length of feature_names must match n_players."
        raise ValueError(error_message)

    feature_mapping = dict(enumerate(feature_names))

    list_of_abs_interaction_values = [abs(iv) for iv in interaction_values_list]
    global_values: InteractionValues = aggregate_interaction_values(
        list_of_abs_interaction_values, aggregation="mean"
    )  # to match the order in bar plots

<<<<<<< HEAD
    interaction_keys = list(global_values.interaction_lookup.keys())
    all_global_interaction_vals = global_values.values  # noqa: PD011 since ruff thinks this is a dataframe
    if interaction_keys[0] == ():  # check for base value
        interaction_keys = interaction_keys[1:]
        all_global_interaction_vals = all_global_interaction_vals[1:]
=======
    interaction_keys, all_global_interaction_vals = zip(
        *[(k, v) for k, v in global_values.interactions.items() if len(k) != 0], strict=False
    )
>>>>>>> 193f1a9e

    # Sort interactions by aggregated importance
    feature_order = np.argsort(all_global_interaction_vals)[::-1]
    if max_display is None:
        max_display = len(feature_order)
    num_interactions_to_display = min(max_display, len(feature_order))
    feature_order = feature_order[:num_interactions_to_display]

    interactions_to_plot = [interaction_keys[i] for i in feature_order]

    x_numpy = data.to_numpy(dtype=float) if isinstance(data, pd.DataFrame) else data.astype(float)

    shap_values_dict = {}

    for interaction in interactions_to_plot:
        shap_values_dict[interaction] = np.array(
            [sv.dict_values[interaction] for sv in interaction_values_list]
        )

    total_sub_features = sum(len(inter) for inter in interactions_to_plot)
    if ax is None:
        fig_height = total_sub_features * row_height + 1.5
        fig_width = 8 + 0.3 * max(
            [
                np.max([len(feature_mapping[f]) for f in interaction])
                for interaction in interactions_to_plot
            ]
        )
        ax = plt.gca()
        fig = plt.gcf()
        fig.set_size_inches(fig_width, fig_height)
    else:
        fig: Figure = ax.get_figure()  # pyright: ignore[reportAssignmentType]. Axes will always be a figure as Subfigure would not provide get_size_inches()
        row_height = (fig.get_size_inches()[1] - 1.5) / total_sub_features
    config_dict = _get_config(row_height)

    cmap = _get_red_blue_cmap()

    y_level = 0  # start plotting from the bottom
    y_tick_labels_formatted = {"y": [], "text": []}
    h_lines = []  # horizontal lines between interaction groups
    rectangles = []

    margin_label = config_dict["margin_label"]
    # iterate through interactions in reverse order for plotting (bottom-up)
    for interaction_index, interaction in enumerate(reversed(interactions_to_plot)):
        num_sub_features = len(interaction)

        if interaction_index % 2 == 0:
            bottom_y = y_level - 0.5
            height = num_sub_features
            if bottom_y == -0.5:
                bottom_y -= config_dict["margin_y"]
                height += config_dict["margin_y"]
            rectangles.append((bottom_y, height))

        group_midpoint_y = y_level + (num_sub_features - 1) / 2.0
        num_labels = num_sub_features + max(num_sub_features - 1, 0)
        bottom_y = group_midpoint_y - margin_label * (num_labels - 1) / 2
        upper_y = group_midpoint_y + margin_label * (num_labels - 1) / 2
        positions = (
            np.linspace(bottom_y, upper_y, num_labels)
            if num_sub_features > 1
            else np.array([group_midpoint_y])
        )
        j = 0
        for i, label in enumerate(reversed(interaction)):
            lb = feature_mapping[label]
            current_group_midpoint = positions[i + j]

            y_tick_labels_formatted["y"].append(current_group_midpoint)
            y_tick_labels_formatted["text"].append(lb)

            if i < num_sub_features - 1:
                y_tick_labels_formatted["y"].append(positions[i + j + 1])
                y_tick_labels_formatted["text"].append("x")
                j += 1

        # add horizontal lines
        if 0 < interaction_index < len(interactions_to_plot) - 1:
            upper_point = group_midpoint_y - num_sub_features / 2.0
            lower_point = group_midpoint_y + num_sub_features / 2.0
            h_lines.append(upper_point)
            h_lines.append(lower_point)

        current_shap_values = shap_values_dict[interaction]

        # calculate beeswarm offsets
        ys_raw = _beeswarm(current_shap_values, rng=np.random.default_rng(rng_seed))
        for i, sub_feature_idx in enumerate(interaction):
            y_min, y_max = _calculate_range(num_sub_features, i, config_dict["margin_plot"])
            range_y = np.max(ys_raw) - np.min(ys_raw) if np.max(ys_raw) != np.min(ys_raw) else 1.0
            ys = y_min + (ys_raw - np.min(ys_raw)) * (y_max - y_min) / range_y
            feature_values = x_numpy[:, sub_feature_idx]

            # nan handling - plotting as gray
            nan_mask = np.isnan(feature_values)
            valid_mask = ~nan_mask

            valid_feature_values = feature_values[valid_mask]
            if len(valid_feature_values) > 0:
                vmin = np.min(valid_feature_values)
                vmax = np.max(valid_feature_values)
            else:
                vmin = 0
                vmax = 1
            if vmin == vmax:
                vmin -= 1e-9
                vmax += 1e-9

            ax.scatter(
                x=current_shap_values[nan_mask],
                y=y_level + ys[nan_mask],
                color=config_dict["color_nan"],
                s=config_dict["dot_size"],
                alpha=alpha * 0.5,
                linewidth=0,
                rasterized=n_samples > 500,
                zorder=2,
            )

            # valid points
            ax.scatter(
                x=current_shap_values[valid_mask],
                y=y_level + ys[valid_mask],
                c=feature_values[valid_mask],
                cmap=cmap,
                vmin=vmin,
                vmax=vmax,
                s=config_dict["dot_size"],
                alpha=alpha,
                linewidth=0,
                rasterized=n_samples > 500,
                zorder=2,
            )
            y_level += 1

    # add horizontal grid lines between interaction groups
    h_lines = list(set(h_lines))
    for y_line in h_lines:
        ax.axhline(
            y=y_line,
            color=config_dict["color_lines"],
            linestyle="--",
            linewidth=0.5,
            alpha=0.8,
            zorder=-1,
        )

    ax.xaxis.grid(
        visible=True,
        color=config_dict["color_lines"],
        linestyle="--",
        linewidth=0.5,
        alpha=0.8,
        zorder=-1,
    )

    ax.axvline(x=0, color="#999999", linestyle="-", linewidth=1, zorder=1)
    ax.set_axisbelow(True)

    ax.set_xlabel("SHAP-IQ Interaction Value (impact on model output)", fontsize=12)
    ax.set_ylabel("")

    ax.tick_params(axis="y", length=0)
    ax.tick_params(axis="x", labelsize=10)

    xlims = ax.get_xlim()
    for y_coords in rectangles:
        bottom_y, height = y_coords

        x_left, x_right = xlims[0], xlims[1]
        rect = Rectangle(
            (x_left, bottom_y),
            x_right - x_left,
            height,
            facecolor=config_dict["color_rectangle"],
            edgecolor=config_dict["color_rectangle"],
            alpha=config_dict["alpha_rectangle"],
            zorder=-3,
        )
        ax.add_patch(rect)

    ax.set_yticks(y_tick_labels_formatted["y"])
    ax.set_yticklabels(y_tick_labels_formatted["text"], fontsize=config_dict["fontsize_ys"])

    ax.set_ylim(-0.5 - config_dict["margin_y"], y_level - 0.5 + config_dict["margin_y"])

    ax.spines["top"].set_visible(False)
    ax.spines["right"].set_visible(False)
    ax.spines["left"].set_visible(False)

    m = plt.cm.ScalarMappable(cmap=cmap)
    m.set_array([0, 1])
    cb = fig.colorbar(m, ax=ax, ticks=[0, 1], aspect=80)
    cb.set_ticklabels(["Low", "High"])
    cb.set_label("Feature value", size=12, labelpad=0)
    cb.ax.tick_params(labelsize=11, length=0)
    cb.set_alpha(1)
    cb.outline.set_visible(False)  # pyright: ignore[reportCallIssue]. TODO(advueu963): This seems to work but statically not safe

    plt.tight_layout(rect=(0, 0, 0.95, 1))

    if not show:
        return ax
    plt.show()
    return None<|MERGE_RESOLUTION|>--- conflicted
+++ resolved
@@ -221,17 +221,9 @@
         list_of_abs_interaction_values, aggregation="mean"
     )  # to match the order in bar plots
 
-<<<<<<< HEAD
-    interaction_keys = list(global_values.interaction_lookup.keys())
-    all_global_interaction_vals = global_values.values  # noqa: PD011 since ruff thinks this is a dataframe
-    if interaction_keys[0] == ():  # check for base value
-        interaction_keys = interaction_keys[1:]
-        all_global_interaction_vals = all_global_interaction_vals[1:]
-=======
     interaction_keys, all_global_interaction_vals = zip(
         *[(k, v) for k, v in global_values.interactions.items() if len(k) != 0], strict=False
     )
->>>>>>> 193f1a9e
 
     # Sort interactions by aggregated importance
     feature_order = np.argsort(all_global_interaction_vals)[::-1]
