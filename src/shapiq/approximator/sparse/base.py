"""Base Sparse approximator for fourier-based interaction computation."""

from __future__ import annotations

import copy
<<<<<<< HEAD
import math
from collections import defaultdict
from typing import TYPE_CHECKING, Literal, get_args
=======
from typing import TYPE_CHECKING, Literal, cast, get_args
>>>>>>> 830c6bc2

import numpy as np
import pandas as pd
from sklearn.linear_model import RidgeCV
from sklearn.model_selection import GridSearchCV
from sparse_transform.qsft.qsft import transform as sparse_fourier_transform
from sparse_transform.qsft.signals.input_signal_subsampled import (
    SubsampledSignal as SubsampledSignalFourier,
)
from sparse_transform.qsft.utils.general import fourier_to_mobius as fourier_to_moebius
from sparse_transform.qsft.utils.query import get_bch_decoder

from shapiq.approximator.base import Approximator
from shapiq.approximator.sampling import CoalitionSampler
from shapiq.game_theory.moebius_converter import MoebiusConverter, ValidMoebiusConverterIndices
from shapiq.interaction_values import InteractionValues

if TYPE_CHECKING:
    from collections.abc import Callable
    from typing import Any

    from shapiq.game import Game

ValidSparseIndices = ValidMoebiusConverterIndices


class Sparse(Approximator[ValidSparseIndices]):
    """Approximator interface using sparse transformation techniques.

    This class implements a sparse approximation method for computing various interaction indices
    using sparse Fourier transforms. It efficiently estimates interaction values with a limited
    sample budget by leveraging sparsity in the Fourier domain. The notion of sparse approximation
    is described in [Kan25]_ and further improved in [But25]_.

    See Also:
        - :class:`~shapiq.approximator.sparse.SPEX` for a specific implementation of the
            sparse approximation using Fourier transforms described in [Kan25]_.
        - :class:`~shapiq.approximator.sparse.ProxySPEX` for a specific implementation of the
            sparse approximation using Fourier transforms described in [But25]_.

    Attributes:
        transform_type: Type of transform used (currently only ``"fourier"`` is supported).

        degree_parameter: A parameter that controls the maximum degree of the interactions to
            extract during execution of the algorithm. Note that this is a soft limit, and in
            practice, the algorithm may extract interactions of any degree. We typically find
            that there is little value going beyond ``5``. Defaults to ``5``. Note that
            increasing this parameter will need more ``budget`` in the :meth:`approximate`
            method.

        query_args: Parameters for querying the signal.

        decoder_args: Parameters for decoding the transform.

    Raises:
        ValueError: If transform_type is not "fourier" or if decoder_type is not "soft" or "hard".

    References:
        .. [Kan25] Kang, J.S., Butler, L., Agarwal. A., Erginbas, Y.E., Pedarsani, R., Ramchandran, K., Yu, Bin (2025). SPEX: Scaling Feature Interaction Explanations for LLMs https://arxiv.org/abs/2502.13870
        .. [But25] Butler, L., Kang, J.S., Agarwal. A., Erginbas, Y.E., Yu, Bin, Ramchandran, K. (2025). ProxySPEX: Inference-Efficient Interpretability via Sparse Feature Interactions in LLMs https://arxiv.org/pdf/2505.17495
    """

    valid_indices: tuple[ValidSparseIndices, ...] = tuple(get_args(ValidSparseIndices))  # type: ignore[assignment]
    """The valid indices for the SPEX approximator."""

    def __init__(
        self,
        n: int,
        index: ValidSparseIndices,
        *,
        max_order: int | None = None,
        top_order: bool = False,
        random_state: int | None = None,
        transform_type: Literal["fourier"] = "fourier",
        decoder_type: Literal["soft", "hard", "proxyspex"] | None = "proxyspex",
        degree_parameter: int = 5,
    ) -> None:
        """Initialize the Sparse approximator.

        Args:
            n: Number of players (features).

            max_order: Maximum interaction order to consider. Defaults to ``None``, which means
                that all orders up to ``n`` will be considered.

            index: The Interaction index to use. All indices supported by shapiq's
                :class:`~shapiq.game_theory.moebius_converter.MoebiusConverter` are supported.

            top_order: If ``True``, only reports interactions of exactly order ``max_order``.
                Otherwise, reports all interactions up to order ``max_order``. Defaults to
                ``False``.

            random_state: Seed for random number generator. Defaults to ``None``.

            transform_type: Type of transform to use. Currently only "fourier" is supported.

            decoder_type: Type of decoder to use, either "soft", "hard", or "proxyspex". Defaults to "proxyspex".

            degree_parameter: A parameter that controls the maximum degree of the interactions to
                extract during execution of the algorithm. Note that this is a soft limit, and in
                practice, the algorithm may extract interactions of any degree. We typically find
                that there is little value going beyond ``5``. Defaults to ``5``. Note that
                increasing this parameter will need more ``budget`` in the :meth:`approximate`
                method.

        """
        if transform_type.lower() not in ["fourier"]:
            msg = "transform_type must be 'fourier'"
            raise ValueError(msg)
        self.transform_type = transform_type.lower()
        self.degree_parameter = degree_parameter
        max_order = n if max_order is None else max_order
        self.decoder_type = "proxyspex" if decoder_type is None else decoder_type.lower()
        if self.decoder_type not in ["soft", "hard", "proxyspex"]:
            msg = "decoder_type must be 'soft', 'hard', or 'proxyspex'"
            raise ValueError(msg)
        if self.decoder_type == "proxyspex":
            try:
                import lightgbm as lgb  # noqa: F401
            except ImportError as err:
                msg = (
                    "The 'lightgbm' package is required when decoder_type is 'proxyspex' "
                    "but it is not installed. Please see the installation instructions at "
                    "https://github.com/microsoft/LightGBM/tree/master/python-package"
                )
                raise ImportError(msg) from err
        # The sampling parameters for the Fourier transform
        self.query_args = {
            "query_method": "complex",
            "num_subsample": 3,
            "delays_method_source": "joint-coded",
            "subsampling_method": "qsft",
            "delays_method_channel": "identity-siso",
            "num_repeat": 1,
            "t": self.degree_parameter,
        }
        if self.decoder_type == "proxyspex":
            self.decoder_args = {
                "max_depth": [3, 5],
                "max_iter": [500, 1000],
                "learning_rate": [0.01, 0.1],
            }
            self._uniform_sampler = CoalitionSampler(
                n_players=n,
                sampling_weights=np.array([math.comb(n, i) for i in range(n + 1)], dtype=float),
                pairing_trick=True,
                random_state=random_state,
            )
        else:
            self.decoder_args = {
                "num_subsample": 3,
                "num_repeat": 1,
                "reconstruct_method_source": "coded",
                "peeling_method": "multi-detect",
                "reconstruct_method_channel": "identity-siso"
                if self.decoder_type == "soft"
                else "identity",
                "regress": "lasso",
                "res_energy_cutoff": 0.9,
                "source_decoder": get_bch_decoder(n, self.degree_parameter, self.decoder_type),
            }
        super().__init__(
            n=n,
            max_order=max_order,
            index=index,
            top_order=top_order,
            random_state=random_state,
            initialize_dict=False,  # Important for performance
        )

    def approximate(
        self,
        budget: int,
        game: Game | Callable[[np.ndarray], np.ndarray],
        **kwargs: Any,  # noqa: ARG002
    ) -> InteractionValues:
        """Approximates the interaction values using a sparse transform approach.

        Args:
            budget: The budget for the approximation.
            game: The game function that returns the values for the coalitions.
            **kwargs: Additional keyword arguments (not used).

        Returns:
            The approximated Shapley interaction values.
        """
        if self.decoder_type == "proxyspex":
            import lightgbm as lgb

            used_budget = budget

            # Take the budget amount of uniform samples
            self._uniform_sampler.sample(budget)

            train_X = pd.DataFrame(
                self._uniform_sampler.coalitions_matrix, columns=[f"f{i}" for i in range(self.n)]
            )
            train_y = game(self._uniform_sampler.coalitions_matrix)

            base_model = lgb.LGBMRegressor(verbose=-1, n_jobs=1, random_state=self._random_state)

            # Set up GridSearchCV with cross-validation
            grid_search = GridSearchCV(
                estimator=base_model,
                param_grid=self.decoder_args,
                scoring="r2",
                cv=5,
                verbose=0,
                n_jobs=1,
            )

            # Fit the model on the training data
            grid_search.fit(train_X, train_y)

            best_model = grid_search.best_estimator_

            initial_transform = self._refine(
                self._lgboost_to_fourier(best_model.booster_.dump_model()),
                self._uniform_sampler.coalitions_matrix,
                train_y,
            )
        else:
            # Find the max value of b that fits within the given sample budget and get the used budget
            used_budget = self._set_transform_budget(budget)
            signal = SubsampledSignalFourier(
                func=lambda inputs: game(inputs.astype(bool)),
                n=self.n,
                q=2,
                query_args=self.query_args,
            )
            # Extract the coefficients of the original transform
            initial_transform = {
                tuple(np.nonzero(key)[0]): np.real(value)
                for key, value in sparse_fourier_transform(signal, **self.decoder_args).items()
            }
        # If we are using the fourier transform, we need to convert it to a Moebius transform
        moebius_transform = fourier_to_moebius(initial_transform)
        # Convert the Moebius transform to the desired index
        result = self._process_moebius(moebius_transform=moebius_transform)
        # Filter the output as needed
        if self.top_order:
            result = self._filter_order(result)
        # finalize the interactions
        return InteractionValues(
            values=result,
            index=self.approximation_index,
            min_order=self.min_order,
            max_order=self.max_order,
            n_players=self.n,
            interaction_lookup=copy.deepcopy(self.interaction_lookup),
            estimated=True,
            estimation_budget=used_budget,
            baseline_value=self.interaction_lookup.get((), 0.0),
            target_index=self.index,
        )

    def _filter_order(self, result: np.ndarray) -> np.ndarray:
        """Filters the interactions to keep only those of the maximum order.

        This method is used when top_order=True to filter out all interactions that are not
        of exactly the maximum order (self.max_order).

        Args:
            result: Array of interaction values.

        Returns:
            Filtered array containing only interaction values of the maximum order.
            The method also updates the internal _interaction_lookup dictionary.
        """
        filtered_interactions = {}
        filtered_results = []
        i = 0
        for j, key in enumerate(self.interaction_lookup):
            if len(key) == self.max_order:
                filtered_interactions[key] = i
                filtered_results.append(result[j])
                i += 1
        self._interaction_lookup = filtered_interactions
        return np.array(filtered_results)

    def _process_moebius(self, moebius_transform: dict[tuple, float]) -> np.ndarray:
        """Convert the Moebius transform into the desired index.

        Args:
            moebius_transform: The Moebius transform to process as a dict mapping tuples to float
                values.

        Returns:
            np.ndarray: The converted interaction values based on the specified index.
            The function also updates the internal _interaction_lookup dictionary.
        """
        moebius_interactions = InteractionValues(
            values=np.array([moebius_transform[key] for key in moebius_transform]),
            index="Moebius",
            min_order=self.min_order,
            max_order=self.max_order,
            n_players=self.n,
            interaction_lookup={key: i for i, key in enumerate(moebius_transform.keys())},
            estimated=True,
            baseline_value=moebius_transform.get((), 0.0),
        )
        autoconverter = MoebiusConverter(moebius_coefficients=moebius_interactions)
        converted_interaction_values = autoconverter(
            index=cast(ValidMoebiusConverterIndices, self.index), order=self.max_order
        )
        self._interaction_lookup = converted_interaction_values.interaction_lookup
        return converted_interaction_values.values  # noqa: PD011

    def _set_transform_budget(self, budget: int) -> int:
        """Sets the appropriate transform budget parameters based on the given sample budget.

        This method calculates the maximum possible 'b' parameter (number of bits to subsample)
        that fits within the provided budget, then configures the query and decoder arguments
        accordingly. The actual number of samples that will be used is returned.

        Args:
            budget: The maximum number of samples allowed for the approximation.

        Returns:
            int: The actual number of samples that will be used, which is less than or equal to the
                budget.

        Raises:
            ValueError: If the budget is too low to compute the transform with acceptable parameters.
        """
        b = SubsampledSignalFourier.get_b_for_sample_budget(
            budget, self.n, self.degree_parameter, 2, self.query_args
        )
        used_budget = SubsampledSignalFourier.get_number_of_samples(
            self.n, b, self.degree_parameter, 2, self.query_args
        )

        if b <= 2:
            while self.degree_parameter > 2:
                self.degree_parameter -= 1
                self.query_args["t"] = self.degree_parameter

                # Recalculate 'b' with the updated 't'
                b = SubsampledSignalFourier.get_b_for_sample_budget(
                    budget, self.n, self.degree_parameter, 2, self.query_args
                )

                # Compute the used budget
                used_budget = SubsampledSignalFourier.get_number_of_samples(
                    self.n, b, self.degree_parameter, 2, self.query_args
                )

                # Break if 'b' is now sufficient
                if b > 2:
                    self.decoder_args["source_decoder"] = get_bch_decoder(
                        self.n, self.degree_parameter, self.decoder_type
                    )
                    break

            # If 'b' is still too low, raise an error
            if b <= 2:
                msg = (
                    "Insufficient budget to compute the transform. Increase the budget or use a "
                    "different approximator."
                )
                raise ValueError(msg)
        # Store the final 'b' value
        self.query_args["b"] = b
        self.decoder_args["b"] = b
        return used_budget

    def _lgboost_to_fourier(self, model_dict: dict[str, Any]) -> dict[tuple[int, ...], float]:
        """Extracts the aggregated Fourier coefficients from an LGBoost model dictionary.

        This method iterates over all trees in the LightGBM ensemble, computes the
        Fourier coefficients for each individual tree using the `_lgboost_tree_to_fourier`
        helper method, and then sums these coefficients to get the final Fourier
        representation of the complete model.

        Args:
        model_dict: A dictionary representing the trained LGBoost model, as
            produced by `model.booster_.dump_model()`.

        Returns:
            A dictionary that maps interaction tuples (representing Fourier frequencies)
            to their aggregated Fourier coefficients.
        """
        aggregated_coeffs = defaultdict(float)

        for tree_info in model_dict["tree_info"]:
            tree_coeffs = self._lgboost_tree_to_fourier(tree_info)
            for interaction, value in tree_coeffs.items():
                aggregated_coeffs[interaction] += value

        # Convert defaultdict to a standard dict, removing zero-valued coefficients
        return {k: v for k, v in aggregated_coeffs.items() if v != 0.0}

    def _lgboost_tree_to_fourier(self, tree_info: dict[str, Any]) -> dict[tuple[int, ...], float]:
        """Recursively strips the Fourier coefficients from a single LGBoost tree.

        This method traverses a tree's structure, as provided by LightGBM's `dump_model`
        method, and computes the Fourier representation of the piecewise-constant
        function that the tree defines. The logic is adapted from the work by Gorji et al. (2024).

        Args:
            tree_info: A dictionary representing a single decision tree from an LGBM model.

        Returns:
            A dictionary mapping interaction tuples to their corresponding coefficients for
            the single tree.

        References:
            Gorji, Ali, Andisheh Amrollahi, and Andreas Krause.
            "SHAP values via sparse Fourier representation"
            arXiv preprint arXiv:2410.06300 (2024).
        """

        def _combine_coeffs(
            left_coeffs: dict[tuple[int, ...], float],
            right_coeffs: dict[tuple[int, ...], float],
            feature_idx: int,
        ) -> dict[tuple[int, ...], float]:
            """Combines Fourier coefficients from the left and right children of a split node."""
            combined_coeffs = {}
            all_interactions = set(left_coeffs.keys()) | set(right_coeffs.keys())

            for interaction in all_interactions:
                left_val = left_coeffs.get(interaction, 0.0)
                right_val = right_coeffs.get(interaction, 0.0)
                combined_coeffs[interaction] = (left_val + right_val) / 2

                new_interaction = tuple(sorted(set(interaction) | {feature_idx}))
                combined_coeffs[new_interaction] = (left_val - right_val) / 2
            return combined_coeffs

        def _dfs_traverse(node: dict[str, Any]) -> dict[tuple[int, ...], float]:
            """Performs a depth-first traversal of the tree to compute coefficients."""
            # Base case: if the node is a leaf, its function is a constant.
            if "leaf_value" in node:
                # The only non-zero coefficient is for the empty interaction (the bias term).
                return {(): node["leaf_value"]}
            # Recursive step: if the node is a split node.
            left_coeffs = _dfs_traverse(node["left_child"])
            right_coeffs = _dfs_traverse(node["right_child"])
            feature_idx = node["split_feature"]
            return _combine_coeffs(left_coeffs, right_coeffs, feature_idx)

        return _dfs_traverse(tree_info["tree_structure"])

    def _refine(
        self,
        four_dict: dict[tuple[int, ...], float],
        train_X: np.ndarray[bool],
        train_y: np.ndarray,
    ) -> dict[tuple[int, ...], float]:
        """Refines the estimated Fourier coefficients using a Ridge regression model.

        This method takes an initial set of estimated Fourier coefficients and refines them to
        better fit the observed game values. It first identifies the most significant
        coefficients by keeping those that contribute to 95% of the total "energy" (sum of
        squared Fourier coefficients, excluding the baseline). Then, it constructs a new feature matrix
        based on the Fourier basis functions corresponding to these significant interactions.
        Finally, it fits a `RidgeCV` model to re-estimate the values of these coefficients,
        effectively fine-tuning them against the training data.

        Args:
            four_dict: A dictionary mapping interaction tuples to their initial estimated
                Fourier coefficient values.
            train_X: The training data matrix where rows are coalitions (binary vectors) and
                columns are players.
            train_y: The corresponding game values for each coalition in `train_X`.

        Returns:
            A dictionary containing the refined Fourier coefficients for the most significant
            interactions.
        """
        n = train_X.shape[1]
        four_items = list(four_dict.items())
        list_keys = [item[0] for item in four_items]
        four_coefs = np.array([item[1] for item in four_items])

        nfc_idx = list_keys.index(()) if () in list_keys else None

        four_coefs_for_energy = np.copy(four_coefs)
        if nfc_idx is not None:
            four_coefs_for_energy[nfc_idx] = 0
        four_coefs_sq = four_coefs_for_energy**2
        tot_energy = np.sum(four_coefs_sq)
        sorted_four_coefs_sq = np.sort(four_coefs_sq)[::-1]
        cumulative_energy_ratio = np.cumsum(sorted_four_coefs_sq / tot_energy)
        thresh_idx_95 = np.argmin(cumulative_energy_ratio < 0.95) + 1
        thresh = np.sqrt(sorted_four_coefs_sq[thresh_idx_95])

        four_dict_trunc = {
            tuple(int(i in k) for i in range(n)): v for k, v in four_dict.items() if abs(v) > thresh
        }
        support = np.array(list(four_dict_trunc.keys()))

        X = np.real(np.exp(train_X @ (1j * np.pi * support.T)))
        reg = RidgeCV(alphas=np.logspace(-6, 6, 100), fit_intercept=False).fit(X, train_y)

        regression_coefs = dict(
            zip([tuple(s.astype(int)) for s in support], reg.coef_, strict=False)
        )
        return {tuple(i for i, x in enumerate(k) if x): v for k, v in regression_coefs.items()}<|MERGE_RESOLUTION|>--- conflicted
+++ resolved
@@ -3,13 +3,9 @@
 from __future__ import annotations
 
 import copy
-<<<<<<< HEAD
 import math
 from collections import defaultdict
-from typing import TYPE_CHECKING, Literal, get_args
-=======
 from typing import TYPE_CHECKING, Literal, cast, get_args
->>>>>>> 830c6bc2
 
 import numpy as np
 import pandas as pd
@@ -131,9 +127,9 @@
                 import lightgbm as lgb  # noqa: F401
             except ImportError as err:
                 msg = (
-                    "The 'lightgbm' package is required when decoder_type is 'proxyspex' "
-                    "but it is not installed. Please see the installation instructions at "
-                    "https://github.com/microsoft/LightGBM/tree/master/python-package"
+                    "The 'lightgbm' package is required when decoder_type is 'proxyspex' but it is "
+                    "not installed. Please see the installation instructions at "
+                    "https://github.com/microsoft/LightGBM/tree/master/python-package."
                 )
                 raise ImportError(msg) from err
         # The sampling parameters for the Fourier transform
@@ -205,7 +201,8 @@
             self._uniform_sampler.sample(budget)
 
             train_X = pd.DataFrame(
-                self._uniform_sampler.coalitions_matrix, columns=[f"f{i}" for i in range(self.n)]
+                self._uniform_sampler.coalitions_matrix,
+                columns=np.array([f"f{i}" for i in range(self.n)]),
             )
             train_y = game(self._uniform_sampler.coalitions_matrix)
 
@@ -457,7 +454,7 @@
     def _refine(
         self,
         four_dict: dict[tuple[int, ...], float],
-        train_X: np.ndarray[bool],
+        train_X: np.ndarray,
         train_y: np.ndarray,
     ) -> dict[tuple[int, ...], float]:
         """Refines the estimated Fourier coefficients using a Ridge regression model.
